use super::ARITHMETIC_SIDE_EFFECTS;
use clippy_utils::consts::{constant, constant_simple, Constant};
use clippy_utils::diagnostics::span_lint;
<<<<<<< HEAD
use clippy_utils::ty::type_diagnostic_name;
=======
use clippy_utils::ty::{match_type, type_diagnostic_name};
>>>>>>> 6150bf5b
use clippy_utils::{expr_or_init, is_from_proc_macro, is_lint_allowed, peel_hir_expr_refs, peel_hir_expr_unary};
use rustc_data_structures::fx::{FxHashMap, FxHashSet};
use rustc_lint::{LateContext, LateLintPass};
use rustc_middle::ty::Ty;
use rustc_session::impl_lint_pass;
use rustc_span::source_map::{Span, Spanned};
use rustc_span::symbol::sym;
use rustc_span::Symbol;
use {rustc_ast as ast, rustc_hir as hir};

const HARD_CODED_ALLOWED_BINARY: &[[&str; 2]] = &[["f32", "f32"], ["f64", "f64"], ["std::string::String", "str"]];
const HARD_CODED_ALLOWED_UNARY: &[&str] = &["f32", "f64", "std::num::Saturating", "std::num::Wrapping"];
const INTEGER_METHODS: &[Symbol] = &[sym::saturating_div, sym::wrapping_div, sym::wrapping_rem, sym::wrapping_rem_euclid];

#[derive(Debug)]
pub struct ArithmeticSideEffects {
    allowed_binary: FxHashMap<String, FxHashSet<String>>,
    allowed_unary: FxHashSet<String>,
    // Used to check whether expressions are constants, such as in enum discriminants and consts
    const_span: Option<Span>,
    expr_span: Option<Span>,
    integer_methods: FxHashSet<Symbol>,
}

impl_lint_pass!(ArithmeticSideEffects => [ARITHMETIC_SIDE_EFFECTS]);

impl ArithmeticSideEffects {
    #[must_use]
    pub fn new(user_allowed_binary: Vec<[String; 2]>, user_allowed_unary: Vec<String>) -> Self {
        let mut allowed_binary: FxHashMap<String, FxHashSet<String>> = <_>::default();
        for [lhs, rhs] in user_allowed_binary.into_iter().chain(
            HARD_CODED_ALLOWED_BINARY
                .iter()
                .copied()
                .map(|[lhs, rhs]| [lhs.to_string(), rhs.to_string()]),
        ) {
            allowed_binary.entry(lhs).or_default().insert(rhs);
        }
        let allowed_unary = user_allowed_unary
            .into_iter()
            .chain(HARD_CODED_ALLOWED_UNARY.iter().copied().map(String::from))
            .collect();
        Self {
            allowed_binary,
            allowed_unary,
            const_span: None,
            expr_span: None,
            integer_methods: INTEGER_METHODS.iter().copied().collect(),
        }
    }

    /// Checks if the lhs and the rhs types of a binary operation like "addition" or
    /// "multiplication" are present in the inner set of allowed types.
    fn has_allowed_binary(&self, lhs_ty: Ty<'_>, rhs_ty: Ty<'_>) -> bool {
        let lhs_ty_string = lhs_ty.to_string();
        let lhs_ty_string_elem = lhs_ty_string.split('<').next().unwrap_or_default();
        let rhs_ty_string = rhs_ty.to_string();
        let rhs_ty_string_elem = rhs_ty_string.split('<').next().unwrap_or_default();
        if let Some(rhs_from_specific) = self.allowed_binary.get(lhs_ty_string_elem)
            && {
                let rhs_has_allowed_ty = rhs_from_specific.contains(rhs_ty_string_elem);
                rhs_has_allowed_ty || rhs_from_specific.contains("*")
            }
        {
           true
        } else if let Some(rhs_from_glob) = self.allowed_binary.get("*") {
            rhs_from_glob.contains(rhs_ty_string_elem)
        } else {
            false
        }
    }

    /// Checks if the type of an unary operation like "negation" is present in the inner set of
    /// allowed types.
    fn has_allowed_unary(&self, ty: Ty<'_>) -> bool {
        let ty_string = ty.to_string();
        let ty_string_elem = ty_string.split('<').next().unwrap_or_default();
        self.allowed_unary.contains(ty_string_elem)
    }

    /// Verifies built-in types that have specific allowed operations
    fn has_specific_allowed_type_and_operation(
        cx: &LateContext<'_>,
        lhs_ty: Ty<'_>,
        op: &Spanned<hir::BinOpKind>,
        rhs_ty: Ty<'_>,
    ) -> bool {
<<<<<<< HEAD
        let is_div_or_rem = matches!(op.node, hir::BinOpKind::Div | hir::BinOpKind::Rem);
        let is_non_zero_u = |symbol: Option<Symbol>| {
            matches!(
                symbol,
                Some(sym::NonZeroU128 | sym::NonZeroU16 | sym::NonZeroU32 | sym::NonZeroU64 | sym::NonZeroU8 | sym::NonZeroUsize)
            )
        };
        let is_sat_or_wrap = |ty: Ty<'_>| {
            let is_sat = type_diagnostic_name(cx, ty) == Some(sym::Saturating);
            let is_wrap = type_diagnostic_name(cx, ty) == Some(sym::Wrapping);
            is_sat || is_wrap
        };

        // If the RHS is NonZeroU*, then division or module by zero will never occur
        if is_non_zero_u(type_diagnostic_name(cx, rhs_ty)) && is_div_or_rem {
            return true;
        }
        // `Saturation` and `Wrapping` can overflow if the RHS is zero in a division or module
        if is_sat_or_wrap(lhs_ty) {
            return !is_div_or_rem;
        }

=======
        const SATURATING: &[&str] = &["core", "num", "saturating", "Saturating"];
        const WRAPPING: &[&str] = &["core", "num", "wrapping", "Wrapping"];
        let is_non_zero = |symbol: Option<Symbol>| {
            matches!(
                symbol,
                Some(
                    sym::NonZeroI128
                        | sym::NonZeroI16
                        | sym::NonZeroI32
                        | sym::NonZeroI64
                        | sym::NonZeroI8
                        | sym::NonZeroU128
                        | sym::NonZeroU16
                        | sym::NonZeroU32
                        | sym::NonZeroU64
                        | sym::NonZeroU8
                )
            )
        };
        // If the RHS is NonZero*, then division or module by zero will never occur
        if is_non_zero(type_diagnostic_name(cx, rhs_ty)) && let hir::BinOpKind::Div | hir::BinOpKind::Rem = op.node {
            return true;
        }
        // For `Saturation` or `Wrapping` (RHS), all but division and module are allowed.
        let is_div_or_rem = matches!(op.node, hir::BinOpKind::Div | hir::BinOpKind::Rem);
        if (match_type(cx, rhs_ty, SATURATING) || match_type(cx, rhs_ty, WRAPPING)) && !is_div_or_rem {
            return true;
        }
        // For `Saturation` or `Wrapping` (LHS), everything is allowed
        if match_type(cx, lhs_ty, SATURATING) || match_type(cx, lhs_ty, WRAPPING) {
            return true;
        }
>>>>>>> 6150bf5b
        false
    }

    // For example, 8i32 or &i64::MAX.
    fn is_integral(ty: Ty<'_>) -> bool {
        ty.peel_refs().is_integral()
    }

    // Common entry-point to avoid code duplication.
    fn issue_lint(&mut self, cx: &LateContext<'_>, expr: &hir::Expr<'_>) {
        let msg = "arithmetic operation that can potentially result in unexpected side-effects";
        span_lint(cx, ARITHMETIC_SIDE_EFFECTS, expr.span, msg);
        self.expr_span = Some(expr.span);
    }

    /// Returns the numeric value of a literal integer originated from `expr`, if any.
    ///
    /// Literal integers can be originated from adhoc declarations like `1`, associated constants
    /// like `i32::MAX` or constant references like `N` from `const N: i32 = 1;`,
    fn literal_integer(cx: &LateContext<'_>, expr: &hir::Expr<'_>) -> Option<u128> {
        let actual = peel_hir_expr_unary(expr).0;
        if let hir::ExprKind::Lit(lit) = actual.kind && let ast::LitKind::Int(n, _) = lit.node {
            return Some(n)
        }
        if let Some(Constant::Int(n)) = constant(cx, cx.typeck_results(), expr) {
            return Some(n);
        }
        None
    }

    /// Manages when the lint should be triggered. Operations in constant environments, hard coded
    /// types, custom allowed types and non-constant operations that won't overflow are ignored.
    fn manage_bin_ops<'tcx>(
        &mut self,
        cx: &LateContext<'tcx>,
        expr: &hir::Expr<'tcx>,
        op: &Spanned<hir::BinOpKind>,
        lhs: &hir::Expr<'tcx>,
        rhs: &hir::Expr<'tcx>,
    ) {
        if constant_simple(cx, cx.typeck_results(), expr).is_some() {
            return;
        }
        if !matches!(
            op.node,
            hir::BinOpKind::Add
                | hir::BinOpKind::Div
                | hir::BinOpKind::Mul
                | hir::BinOpKind::Rem
                | hir::BinOpKind::Shl
                | hir::BinOpKind::Shr
                | hir::BinOpKind::Sub
        ) {
            return;
        };
        let (mut actual_lhs, lhs_ref_counter) = peel_hir_expr_refs(lhs);
        let (mut actual_rhs, rhs_ref_counter) = peel_hir_expr_refs(rhs);
        actual_lhs = expr_or_init(cx, actual_lhs);
        actual_rhs = expr_or_init(cx, actual_rhs);
        let lhs_ty = cx.typeck_results().expr_ty(actual_lhs).peel_refs();
        let rhs_ty = cx.typeck_results().expr_ty(actual_rhs).peel_refs();
        if self.has_allowed_binary(lhs_ty, rhs_ty) {
            return;
        }
        if Self::has_specific_allowed_type_and_operation(cx, lhs_ty, op, rhs_ty) {
            return;
        }
        let has_valid_op = if Self::is_integral(lhs_ty) && Self::is_integral(rhs_ty) {
            if let hir::BinOpKind::Shl | hir::BinOpKind::Shr = op.node {
                // At least for integers, shifts are already handled by the CTFE
                return;
            }
            match (
                Self::literal_integer(cx, actual_lhs),
                Self::literal_integer(cx, actual_rhs),
            ) {
                (None, None) => false,
                (None, Some(n)) => match (&op.node, n) {
                    // Division and module are always valid if applied to non-zero integers
                    (hir::BinOpKind::Div | hir::BinOpKind::Rem, local_n) if local_n != 0 => true,
                    // Adding or subtracting zeros is always a no-op
                    (hir::BinOpKind::Add | hir::BinOpKind::Sub, 0)
                    // Multiplication by 1 or 0 will never overflow
                    | (hir::BinOpKind::Mul, 0 | 1)
                    => true,
                    _ => false,
                },
                (Some(n), None) => match (&op.node, n) {
                    // Adding or subtracting zeros is always a no-op
                    (hir::BinOpKind::Add | hir::BinOpKind::Sub, 0)
                    // Multiplication by 1 or 0 will never overflow
                    | (hir::BinOpKind::Mul, 0 | 1)
                    => true,
                    _ => false,
                },
                (Some(_), Some(_)) => {
                    matches!((lhs_ref_counter, rhs_ref_counter), (0, 0))
                },
            }
        } else {
            false
        };
        if !has_valid_op {
            self.issue_lint(cx, expr);
        }
    }

    /// There are some integer methods like `wrapping_div` that will panic depending on the
    /// provided input.
    fn manage_method_call<'tcx>(
        &mut self,
        args: &[hir::Expr<'tcx>],
        cx: &LateContext<'tcx>,
        ps: &hir::PathSegment<'tcx>,
        receiver: &hir::Expr<'tcx>,
    ) {
        let Some(arg) = args.first() else {
            return;
        };
        if constant_simple(cx, cx.typeck_results(), receiver).is_some() {
            return;
        }
        let instance_ty = cx.typeck_results().expr_ty(receiver);
        if !Self::is_integral(instance_ty) {
            return;
        }
        if !self.integer_methods.contains(&ps.ident.name) {
            return;
        }
        let (actual_arg, _) = peel_hir_expr_refs(arg);
        match Self::literal_integer(cx, actual_arg) {
            None | Some(0) => self.issue_lint(cx, arg),
            Some(_) => {},
        }
    }

    fn manage_unary_ops<'tcx>(
        &mut self,
        cx: &LateContext<'tcx>,
        expr: &hir::Expr<'tcx>,
        un_expr: &hir::Expr<'tcx>,
        un_op: hir::UnOp,
    ) {
        let hir::UnOp::Neg = un_op else {
            return;
        };
        if constant(cx, cx.typeck_results(), un_expr).is_some() {
            return;
        }
        let ty = cx.typeck_results().expr_ty(expr).peel_refs();
        if self.has_allowed_unary(ty) {
            return;
        }
        let actual_un_expr = peel_hir_expr_refs(un_expr).0;
        if Self::literal_integer(cx, actual_un_expr).is_some() {
            return;
        }
        self.issue_lint(cx, expr);
    }

    fn should_skip_expr<'tcx>(&mut self, cx: &LateContext<'tcx>, expr: &hir::Expr<'tcx>) -> bool {
        is_lint_allowed(cx, ARITHMETIC_SIDE_EFFECTS, expr.hir_id)
            || is_from_proc_macro(cx, expr)
            || self.expr_span.is_some()
            || self.const_span.map_or(false, |sp| sp.contains(expr.span))
    }
}

impl<'tcx> LateLintPass<'tcx> for ArithmeticSideEffects {
    fn check_expr(&mut self, cx: &LateContext<'tcx>, expr: &hir::Expr<'tcx>) {
        if self.should_skip_expr(cx, expr) {
            return;
        }
        match &expr.kind {
            hir::ExprKind::AssignOp(op, lhs, rhs) | hir::ExprKind::Binary(op, lhs, rhs) => {
                self.manage_bin_ops(cx, expr, op, lhs, rhs);
            },
            hir::ExprKind::MethodCall(ps, receiver, args, _) => {
                self.manage_method_call(args, cx, ps, receiver);
            },
            hir::ExprKind::Unary(un_op, un_expr) => {
                self.manage_unary_ops(cx, expr, un_expr, *un_op);
            },
            _ => {},
        }
    }

    fn check_body(&mut self, cx: &LateContext<'_>, body: &hir::Body<'_>) {
        let body_owner = cx.tcx.hir().body_owner(body.id());
        let body_owner_def_id = cx.tcx.hir().body_owner_def_id(body.id());

        let body_owner_kind = cx.tcx.hir().body_owner_kind(body_owner_def_id);
        if let hir::BodyOwnerKind::Const | hir::BodyOwnerKind::Static(_) = body_owner_kind {
            let body_span = cx.tcx.hir().span_with_body(body_owner);
            if let Some(span) = self.const_span && span.contains(body_span) {
                return;
            }
            self.const_span = Some(body_span);
        }
    }

    fn check_body_post(&mut self, cx: &LateContext<'_>, body: &hir::Body<'_>) {
        let body_owner = cx.tcx.hir().body_owner(body.id());
        let body_span = cx.tcx.hir().span(body_owner);
        if let Some(span) = self.const_span && span.contains(body_span) {
            return;
        }
        self.const_span = None;
    }

    fn check_expr_post(&mut self, _: &LateContext<'tcx>, expr: &'tcx hir::Expr<'_>) {
        if Some(expr.span) == self.expr_span {
            self.expr_span = None;
        }
    }
}<|MERGE_RESOLUTION|>--- conflicted
+++ resolved
@@ -1,11 +1,7 @@
 use super::ARITHMETIC_SIDE_EFFECTS;
 use clippy_utils::consts::{constant, constant_simple, Constant};
 use clippy_utils::diagnostics::span_lint;
-<<<<<<< HEAD
 use clippy_utils::ty::type_diagnostic_name;
-=======
-use clippy_utils::ty::{match_type, type_diagnostic_name};
->>>>>>> 6150bf5b
 use clippy_utils::{expr_or_init, is_from_proc_macro, is_lint_allowed, peel_hir_expr_refs, peel_hir_expr_unary};
 use rustc_data_structures::fx::{FxHashMap, FxHashSet};
 use rustc_lint::{LateContext, LateLintPass};
@@ -18,7 +14,12 @@
 
 const HARD_CODED_ALLOWED_BINARY: &[[&str; 2]] = &[["f32", "f32"], ["f64", "f64"], ["std::string::String", "str"]];
 const HARD_CODED_ALLOWED_UNARY: &[&str] = &["f32", "f64", "std::num::Saturating", "std::num::Wrapping"];
-const INTEGER_METHODS: &[Symbol] = &[sym::saturating_div, sym::wrapping_div, sym::wrapping_rem, sym::wrapping_rem_euclid];
+const INTEGER_METHODS: &[Symbol] = &[
+    sym::saturating_div,
+    sym::wrapping_div,
+    sym::wrapping_rem,
+    sym::wrapping_rem_euclid,
+];
 
 #[derive(Debug)]
 pub struct ArithmeticSideEffects {
@@ -93,12 +94,18 @@
         op: &Spanned<hir::BinOpKind>,
         rhs_ty: Ty<'_>,
     ) -> bool {
-<<<<<<< HEAD
         let is_div_or_rem = matches!(op.node, hir::BinOpKind::Div | hir::BinOpKind::Rem);
         let is_non_zero_u = |symbol: Option<Symbol>| {
             matches!(
                 symbol,
-                Some(sym::NonZeroU128 | sym::NonZeroU16 | sym::NonZeroU32 | sym::NonZeroU64 | sym::NonZeroU8 | sym::NonZeroUsize)
+                Some(
+                    sym::NonZeroU128
+                        | sym::NonZeroU16
+                        | sym::NonZeroU32
+                        | sym::NonZeroU64
+                        | sym::NonZeroU8
+                        | sym::NonZeroUsize
+                )
             )
         };
         let is_sat_or_wrap = |ty: Ty<'_>| {
@@ -116,40 +123,6 @@
             return !is_div_or_rem;
         }
 
-=======
-        const SATURATING: &[&str] = &["core", "num", "saturating", "Saturating"];
-        const WRAPPING: &[&str] = &["core", "num", "wrapping", "Wrapping"];
-        let is_non_zero = |symbol: Option<Symbol>| {
-            matches!(
-                symbol,
-                Some(
-                    sym::NonZeroI128
-                        | sym::NonZeroI16
-                        | sym::NonZeroI32
-                        | sym::NonZeroI64
-                        | sym::NonZeroI8
-                        | sym::NonZeroU128
-                        | sym::NonZeroU16
-                        | sym::NonZeroU32
-                        | sym::NonZeroU64
-                        | sym::NonZeroU8
-                )
-            )
-        };
-        // If the RHS is NonZero*, then division or module by zero will never occur
-        if is_non_zero(type_diagnostic_name(cx, rhs_ty)) && let hir::BinOpKind::Div | hir::BinOpKind::Rem = op.node {
-            return true;
-        }
-        // For `Saturation` or `Wrapping` (RHS), all but division and module are allowed.
-        let is_div_or_rem = matches!(op.node, hir::BinOpKind::Div | hir::BinOpKind::Rem);
-        if (match_type(cx, rhs_ty, SATURATING) || match_type(cx, rhs_ty, WRAPPING)) && !is_div_or_rem {
-            return true;
-        }
-        // For `Saturation` or `Wrapping` (LHS), everything is allowed
-        if match_type(cx, lhs_ty, SATURATING) || match_type(cx, lhs_ty, WRAPPING) {
-            return true;
-        }
->>>>>>> 6150bf5b
         false
     }
 
