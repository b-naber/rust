use crate::clippy_project_root;
use indoc::indoc;
use std::fs::{self, OpenOptions};
use std::io::prelude::*;
use std::io::{self, ErrorKind};
use std::path::{Path, PathBuf};

struct LintData<'a> {
    pass: &'a str,
    name: &'a str,
    category: &'a str,
    project_root: PathBuf,
}

trait Context {
    fn context<C: AsRef<str>>(self, text: C) -> Self;
}

impl<T> Context for io::Result<T> {
    fn context<C: AsRef<str>>(self, text: C) -> Self {
        match self {
            Ok(t) => Ok(t),
            Err(e) => {
                let message = format!("{}: {}", text.as_ref(), e);
                Err(io::Error::new(ErrorKind::Other, message))
            },
        }
    }
}

/// Creates the files required to implement and test a new lint and runs `update_lints`.
///
/// # Errors
///
/// This function errors out if the files couldn't be created or written to.
pub fn create(pass: Option<&str>, lint_name: Option<&str>, category: Option<&str>, msrv: bool) -> io::Result<()> {
    let lint = LintData {
        pass: pass.expect("`pass` argument is validated by clap"),
        name: lint_name.expect("`name` argument is validated by clap"),
        category: category.expect("`category` argument is validated by clap"),
        project_root: clippy_project_root(),
    };

    create_lint(&lint, msrv).context("Unable to create lint implementation")?;
<<<<<<< HEAD
    create_test(&lint).context("Unable to create a test for the new lint")
=======
    create_test(&lint).context("Unable to create a test for the new lint")?;
    add_lint(&lint, msrv).context("Unable to add lint to clippy_lints/src/lib.rs")
>>>>>>> 150a6598
}

fn create_lint(lint: &LintData<'_>, enable_msrv: bool) -> io::Result<()> {
    let lint_contents = get_lint_file_contents(lint, enable_msrv);

    let lint_path = format!("clippy_lints/src/{}.rs", lint.name);
    write_file(lint.project_root.join(&lint_path), lint_contents.as_bytes())
}

fn create_test(lint: &LintData<'_>) -> io::Result<()> {
    fn create_project_layout<P: Into<PathBuf>>(lint_name: &str, location: P, case: &str, hint: &str) -> io::Result<()> {
        let mut path = location.into().join(case);
        fs::create_dir(&path)?;
        write_file(path.join("Cargo.toml"), get_manifest_contents(lint_name, hint))?;

        path.push("src");
        fs::create_dir(&path)?;
        let header = format!("// compile-flags: --crate-name={}", lint_name);
        write_file(path.join("main.rs"), get_test_file_contents(lint_name, Some(&header)))?;

        Ok(())
    }

    if lint.category == "cargo" {
        let relative_test_dir = format!("tests/ui-cargo/{}", lint.name);
        let test_dir = lint.project_root.join(relative_test_dir);
        fs::create_dir(&test_dir)?;

        create_project_layout(lint.name, &test_dir, "fail", "Content that triggers the lint goes here")?;
        create_project_layout(lint.name, &test_dir, "pass", "This file should not trigger the lint")
    } else {
        let test_path = format!("tests/ui/{}.rs", lint.name);
        let test_contents = get_test_file_contents(lint.name, None);
        write_file(lint.project_root.join(test_path), test_contents)
    }
}

fn add_lint(lint: &LintData<'_>, enable_msrv: bool) -> io::Result<()> {
    let path = "clippy_lints/src/lib.rs";
    let mut lib_rs = fs::read_to_string(path).context("reading")?;

    let comment_start = lib_rs.find("// add lints here,").expect("Couldn't find comment");

    let new_lint = if enable_msrv {
        format!(
            "store.register_{lint_pass}_pass(move || Box::new({module_name}::{camel_name}::new(msrv)));\n    ",
            lint_pass = lint.pass,
            module_name = lint.name,
            camel_name = to_camel_case(lint.name),
        )
    } else {
        format!(
            "store.register_{lint_pass}_pass(|| Box::new({module_name}::{camel_name}));\n    ",
            lint_pass = lint.pass,
            module_name = lint.name,
            camel_name = to_camel_case(lint.name),
        )
    };

    lib_rs.insert_str(comment_start, &new_lint);

    fs::write(path, lib_rs).context("writing")
}

fn write_file<P: AsRef<Path>, C: AsRef<[u8]>>(path: P, contents: C) -> io::Result<()> {
    fn inner(path: &Path, contents: &[u8]) -> io::Result<()> {
        OpenOptions::new()
            .write(true)
            .create_new(true)
            .open(path)?
            .write_all(contents)
    }

    inner(path.as_ref(), contents.as_ref()).context(format!("writing to file: {}", path.as_ref().display()))
}

fn to_camel_case(name: &str) -> String {
    name.split('_')
        .map(|s| {
            if s.is_empty() {
                String::from("")
            } else {
                [&s[0..1].to_uppercase(), &s[1..]].concat()
            }
        })
        .collect()
}

fn get_test_file_contents(lint_name: &str, header_commands: Option<&str>) -> String {
    let mut contents = format!(
        indoc! {"
            #![warn(clippy::{})]

            fn main() {{
                // test code goes here
            }}
        "},
        lint_name
    );

    if let Some(header) = header_commands {
        contents = format!("{}\n{}", header, contents);
    }

    contents
}

fn get_manifest_contents(lint_name: &str, hint: &str) -> String {
    format!(
        indoc! {r#"
            # {}

            [package]
            name = "{}"
            version = "0.1.0"
            publish = false

            [workspace]
        "#},
        hint, lint_name
    )
}

fn get_lint_file_contents(lint: &LintData<'_>, enable_msrv: bool) -> String {
    let mut result = String::new();

    let (pass_type, pass_lifetimes, pass_import, context_import) = match lint.pass {
        "early" => ("EarlyLintPass", "", "use rustc_ast::ast::*;", "EarlyContext"),
        "late" => ("LateLintPass", "<'_>", "use rustc_hir::*;", "LateContext"),
        _ => {
            unreachable!("`pass_type` should only ever be `early` or `late`!");
        },
    };

    let lint_name = lint.name;
<<<<<<< HEAD
    let pass_name = lint.pass;
=======
>>>>>>> 150a6598
    let category = lint.category;
    let name_camel = to_camel_case(lint.name);
    let name_upper = lint_name.to_uppercase();

    result.push_str(&if enable_msrv {
        format!(
            indoc! {"
                use clippy_utils::msrvs;
                {pass_import}
                use rustc_lint::{{{context_import}, {pass_type}, LintContext}};
                use rustc_semver::RustcVersion;
                use rustc_session::{{declare_tool_lint, impl_lint_pass}};

            "},
            pass_type = pass_type,
            pass_import = pass_import,
            context_import = context_import,
        )
    } else {
        format!(
            indoc! {"
                {pass_import}
                use rustc_lint::{{{context_import}, {pass_type}}};
                use rustc_session::{{declare_lint_pass, declare_tool_lint}};

            "},
            pass_import = pass_import,
            pass_type = pass_type,
            context_import = context_import
        )
    });

    result.push_str(&format!(
        indoc! {"
            declare_clippy_lint! {{
                /// ### What it does
                ///
                /// ### Why is this bad?
                ///
                /// ### Example
                /// ```rust
                /// // example code where clippy issues a warning
                /// ```
                /// Use instead:
                /// ```rust
                /// // example code which does not raise clippy warning
                /// ```
                pub {name_upper},
                {category},
                \"default lint description\"
            }}
        "},
        name_upper = name_upper,
        category = category,
    ));

    result.push_str(&if enable_msrv {
        format!(
            indoc! {"
                pub struct {name_camel} {{
                    msrv: Option<RustcVersion>,
                }}

                impl {name_camel} {{
                    #[must_use]
                    pub fn new(msrv: Option<RustcVersion>) -> Self {{
                        Self {{ msrv }}
                    }}
                }}

                impl_lint_pass!({name_camel} => [{name_upper}]);

                impl {pass_type}{pass_lifetimes} for {name_camel} {{
                    extract_msrv_attr!({context_import});
                }}

<<<<<<< HEAD
                // TODO: Register the lint pass in `clippy_lints/src/lib.rs`,
                //       e.g. store.register_{pass_name}_pass(move || Box::new({module_name}::{name_camel}::new(msrv)));
=======
>>>>>>> 150a6598
                // TODO: Add MSRV level to `clippy_utils/src/msrvs.rs` if needed.
                // TODO: Add MSRV test to `tests/ui/min_rust_version_attr.rs`.
                // TODO: Update msrv config comment in `clippy_lints/src/utils/conf.rs`
            "},
            pass_type = pass_type,
            pass_lifetimes = pass_lifetimes,
<<<<<<< HEAD
            pass_name = pass_name,
            name_upper = name_upper,
            name_camel = name_camel,
            module_name = lint_name,
=======
            name_upper = name_upper,
            name_camel = name_camel,
>>>>>>> 150a6598
            context_import = context_import,
        )
    } else {
        format!(
            indoc! {"
                declare_lint_pass!({name_camel} => [{name_upper}]);

                impl {pass_type}{pass_lifetimes} for {name_camel} {{}}
<<<<<<< HEAD
                //
                // TODO: Register the lint pass in `clippy_lints/src/lib.rs`,
                //       e.g. store.register_{pass_name}_pass(|| Box::new({module_name}::{name_camel}));
            "},
            pass_type = pass_type,
            pass_lifetimes = pass_lifetimes,
            pass_name = pass_name,
            name_upper = name_upper,
            name_camel = name_camel,
            module_name = lint_name,
=======
            "},
            pass_type = pass_type,
            pass_lifetimes = pass_lifetimes,
            name_upper = name_upper,
            name_camel = name_camel,
>>>>>>> 150a6598
        )
    });

    result
}

#[test]
fn test_camel_case() {
    let s = "a_lint";
    let s2 = to_camel_case(s);
    assert_eq!(s2, "ALint");

    let name = "a_really_long_new_lint";
    let name2 = to_camel_case(name);
    assert_eq!(name2, "AReallyLongNewLint");

    let name3 = "lint__name";
    let name4 = to_camel_case(name3);
    assert_eq!(name4, "LintName");
}<|MERGE_RESOLUTION|>--- conflicted
+++ resolved
@@ -42,12 +42,8 @@
     };
 
     create_lint(&lint, msrv).context("Unable to create lint implementation")?;
-<<<<<<< HEAD
-    create_test(&lint).context("Unable to create a test for the new lint")
-=======
     create_test(&lint).context("Unable to create a test for the new lint")?;
     add_lint(&lint, msrv).context("Unable to add lint to clippy_lints/src/lib.rs")
->>>>>>> 150a6598
 }
 
 fn create_lint(lint: &LintData<'_>, enable_msrv: bool) -> io::Result<()> {
@@ -183,10 +179,6 @@
     };
 
     let lint_name = lint.name;
-<<<<<<< HEAD
-    let pass_name = lint.pass;
-=======
->>>>>>> 150a6598
     let category = lint.category;
     let name_camel = to_camel_case(lint.name);
     let name_upper = lint_name.to_uppercase();
@@ -263,26 +255,14 @@
                     extract_msrv_attr!({context_import});
                 }}
 
-<<<<<<< HEAD
-                // TODO: Register the lint pass in `clippy_lints/src/lib.rs`,
-                //       e.g. store.register_{pass_name}_pass(move || Box::new({module_name}::{name_camel}::new(msrv)));
-=======
->>>>>>> 150a6598
                 // TODO: Add MSRV level to `clippy_utils/src/msrvs.rs` if needed.
                 // TODO: Add MSRV test to `tests/ui/min_rust_version_attr.rs`.
                 // TODO: Update msrv config comment in `clippy_lints/src/utils/conf.rs`
             "},
             pass_type = pass_type,
             pass_lifetimes = pass_lifetimes,
-<<<<<<< HEAD
-            pass_name = pass_name,
             name_upper = name_upper,
             name_camel = name_camel,
-            module_name = lint_name,
-=======
-            name_upper = name_upper,
-            name_camel = name_camel,
->>>>>>> 150a6598
             context_import = context_import,
         )
     } else {
@@ -291,24 +271,11 @@
                 declare_lint_pass!({name_camel} => [{name_upper}]);
 
                 impl {pass_type}{pass_lifetimes} for {name_camel} {{}}
-<<<<<<< HEAD
-                //
-                // TODO: Register the lint pass in `clippy_lints/src/lib.rs`,
-                //       e.g. store.register_{pass_name}_pass(|| Box::new({module_name}::{name_camel}));
-            "},
-            pass_type = pass_type,
-            pass_lifetimes = pass_lifetimes,
-            pass_name = pass_name,
-            name_upper = name_upper,
-            name_camel = name_camel,
-            module_name = lint_name,
-=======
             "},
             pass_type = pass_type,
             pass_lifetimes = pass_lifetimes,
             name_upper = name_upper,
             name_camel = name_camel,
->>>>>>> 150a6598
         )
     });
 
