--- conflicted
+++ resolved
@@ -4,14 +4,6 @@
 LL |     let _ = vec! {1, 2, 3};
    |             ^^^^^^^^^^^^^^ help: consider writing: `vec![1, 2, 3]`
    |
-<<<<<<< HEAD
-help: consider writing `vec![1, 2, 3]`
-  --> $DIR/conf_nonstandard_macro_braces.rs:43:13
-   |
-LL |     let _ = vec! {1, 2, 3};
-   |             ^^^^^^^^^^^^^^
-=======
->>>>>>> 887ba0c5
    = note: `-D clippy::nonstandard-macro-braces` implied by `-D warnings`
 
 error: use of irregular braces for `format!` macro
