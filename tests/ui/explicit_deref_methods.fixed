#![warn(clippy::explicit_deref_methods)]
#![allow(unused_variables, unused_must_use)]
#![allow(
    clippy::borrow_deref_ref,
    suspicious_double_ref_op,
    noop_method_call,
    clippy::explicit_auto_deref,
    clippy::needless_borrow,
    clippy::no_effect,
    clippy::uninlined_format_args,
    clippy::unnecessary_literal_unwrap,
    clippy::deref_addrof
)]

use std::ops::{Deref, DerefMut};

fn concat(deref_str: &str) -> String {
    format!("{}bar", deref_str)
}

fn just_return(deref_str: &str) -> &str {
    deref_str
}

struct CustomVec(Vec<u8>);
impl Deref for CustomVec {
    type Target = Vec<u8>;

    fn deref(&self) -> &Vec<u8> {
        &self.0
    }
}

struct Aaa;

impl Deref for Aaa {
    type Target = ();

    fn deref(&self) -> &Self::Target {
        todo!();
    }
}

impl DerefMut for Aaa {
    fn deref_mut(&mut self) -> &mut Self::Target {
        todo!();
    }
}

fn main() {
    let a: &mut String = &mut String::from("foo");

    // these should require linting

    let b: &str = &*a;
    //~^ explicit_deref_methods

    let b: &mut str = &mut **a;
    //~^ explicit_deref_methods

    // both derefs should get linted here
    let b: String = format!("{}, {}", &*a, &*a);
    //~^ explicit_deref_methods
    //~| explicit_deref_methods

    println!("{}", &*a);
    //~^ explicit_deref_methods

    #[allow(clippy::match_single_binding)]
    match &*a {
        //~^ explicit_deref_methods
        _ => (),
    }

    let b: String = concat(&*a);
    //~^ explicit_deref_methods

    let b = just_return(a);
    //~^ explicit_deref_methods

    let b: String = concat(just_return(a));
    //~^ explicit_deref_methods

    let b: &str = a.deref().deref();

    let opt_a = Some(a.clone());
<<<<<<< HEAD
    let b = &*opt_a.unwrap();
    //~^ explicit_deref_methods
=======
    let b = opt_a.unwrap().deref();
>>>>>>> 29486786

    Aaa::deref(&Aaa);
    Aaa::deref_mut(&mut Aaa);
    <Aaa as Deref>::deref(&Aaa);
    <Aaa as DerefMut>::deref_mut(&mut Aaa);
    let mut aaa = Aaa;
    Aaa::deref(&aaa);
    Aaa::deref_mut(&mut aaa);

    // following should not require linting

    let cv = CustomVec(vec![0, 42]);
    let c = cv.deref()[0];

    let b: &str = &*a.deref();

    let b: String = a.deref().clone();

    let b: usize = a.deref_mut().len();

    let b: &usize = &a.deref().len();

    let b: &str = &*a;

    let b: &mut str = &mut *a;

    macro_rules! expr_deref {
        ($body:expr) => {
            $body.deref()
        };
    }
    let b: &str = expr_deref!(a);

    let b: &str = expr_deref!(&*a);
    //~^ explicit_deref_methods

    // The struct does not implement Deref trait
    #[derive(Copy, Clone)]
    struct NoLint(u32);
    impl NoLint {
        pub fn deref(self) -> u32 {
            self.0
        }
        pub fn deref_mut(self) -> u32 {
            self.0
        }
    }
    let no_lint = NoLint(42);
    let b = no_lint.deref();
    let b = no_lint.deref_mut();

    let _ = &*&"foo"; //~ explicit_deref_methods
    let mut x = String::new();
    let _ = &&mut **&mut x; //~ explicit_deref_methods
    let _ = &&mut ***(&mut &mut x); //~ explicit_deref_methods
}<|MERGE_RESOLUTION|>--- conflicted
+++ resolved
@@ -84,12 +84,7 @@
     let b: &str = a.deref().deref();
 
     let opt_a = Some(a.clone());
-<<<<<<< HEAD
-    let b = &*opt_a.unwrap();
-    //~^ explicit_deref_methods
-=======
     let b = opt_a.unwrap().deref();
->>>>>>> 29486786
 
     Aaa::deref(&Aaa);
     Aaa::deref_mut(&mut Aaa);
