--- conflicted
+++ resolved
@@ -50,13 +50,8 @@
    = note: this error originates in the macro `$crate::format_args_nl` which comes from the expansion of the macro `println` (in Nightly builds, run with -Z macro-backtrace for more info)
 help: consider assigning a value
    |
-<<<<<<< HEAD
-LL |     let demo_no: DemoNoDef = value;
-   |                            +++++++
-=======
 LL |     let demo_no: DemoNoDef = /* value */;
    |                            +++++++++++++
->>>>>>> b7581490
 
 error[E0381]: used binding `arr` isn't initialized
   --> $DIR/suggest-assign-rvalue.rs:34:27
