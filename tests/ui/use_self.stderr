error: unnecessary structure name repetition
<<<<<<< HEAD
  --> tests/ui/use_self.rs:22:21
=======
  --> tests/ui/use_self.rs:24:21
>>>>>>> 5a9e9b0e
   |
LL |         fn new() -> Foo {
   |                     ^^^ help: use the applicable keyword: `Self`
   |
   = note: `-D clippy::use-self` implied by `-D warnings`
   = help: to override `-D warnings` add `#[allow(clippy::use_self)]`

error: unnecessary structure name repetition
<<<<<<< HEAD
  --> tests/ui/use_self.rs:23:13
=======
  --> tests/ui/use_self.rs:25:13
>>>>>>> 5a9e9b0e
   |
LL |             Foo {}
   |             ^^^ help: use the applicable keyword: `Self`

error: unnecessary structure name repetition
<<<<<<< HEAD
  --> tests/ui/use_self.rs:25:22
=======
  --> tests/ui/use_self.rs:27:22
>>>>>>> 5a9e9b0e
   |
LL |         fn test() -> Foo {
   |                      ^^^ help: use the applicable keyword: `Self`

error: unnecessary structure name repetition
<<<<<<< HEAD
  --> tests/ui/use_self.rs:26:13
=======
  --> tests/ui/use_self.rs:28:13
>>>>>>> 5a9e9b0e
   |
LL |             Foo::new()
   |             ^^^ help: use the applicable keyword: `Self`

error: unnecessary structure name repetition
<<<<<<< HEAD
  --> tests/ui/use_self.rs:31:25
=======
  --> tests/ui/use_self.rs:33:25
>>>>>>> 5a9e9b0e
   |
LL |         fn default() -> Foo {
   |                         ^^^ help: use the applicable keyword: `Self`

error: unnecessary structure name repetition
<<<<<<< HEAD
  --> tests/ui/use_self.rs:32:13
=======
  --> tests/ui/use_self.rs:34:13
>>>>>>> 5a9e9b0e
   |
LL |             Foo::new()
   |             ^^^ help: use the applicable keyword: `Self`

error: unnecessary structure name repetition
<<<<<<< HEAD
  --> tests/ui/use_self.rs:73:28
=======
  --> tests/ui/use_self.rs:75:28
>>>>>>> 5a9e9b0e
   |
LL |         fn clone(&self) -> Foo<'a> {
   |                            ^^^^^^^ help: use the applicable keyword: `Self`

error: unnecessary structure name repetition
<<<<<<< HEAD
  --> tests/ui/use_self.rs:106:24
=======
  --> tests/ui/use_self.rs:108:24
>>>>>>> 5a9e9b0e
   |
LL |         fn bad(foos: &[Foo]) -> impl Iterator<Item = &Foo> {
   |                        ^^^ help: use the applicable keyword: `Self`

error: unnecessary structure name repetition
<<<<<<< HEAD
  --> tests/ui/use_self.rs:106:55
=======
  --> tests/ui/use_self.rs:108:55
>>>>>>> 5a9e9b0e
   |
LL |         fn bad(foos: &[Foo]) -> impl Iterator<Item = &Foo> {
   |                                                       ^^^ help: use the applicable keyword: `Self`

error: unnecessary structure name repetition
<<<<<<< HEAD
  --> tests/ui/use_self.rs:121:13
=======
  --> tests/ui/use_self.rs:123:13
>>>>>>> 5a9e9b0e
   |
LL |             TS(0)
   |             ^^ help: use the applicable keyword: `Self`

error: unnecessary structure name repetition
<<<<<<< HEAD
  --> tests/ui/use_self.rs:156:29
=======
  --> tests/ui/use_self.rs:158:29
>>>>>>> 5a9e9b0e
   |
LL |                 fn bar() -> Bar {
   |                             ^^^ help: use the applicable keyword: `Self`

error: unnecessary structure name repetition
<<<<<<< HEAD
  --> tests/ui/use_self.rs:157:21
=======
  --> tests/ui/use_self.rs:159:21
>>>>>>> 5a9e9b0e
   |
LL |                     Bar { foo: Foo {} }
   |                     ^^^ help: use the applicable keyword: `Self`

error: unnecessary structure name repetition
<<<<<<< HEAD
  --> tests/ui/use_self.rs:168:21
=======
  --> tests/ui/use_self.rs:170:21
>>>>>>> 5a9e9b0e
   |
LL |         fn baz() -> Foo {
   |                     ^^^ help: use the applicable keyword: `Self`

error: unnecessary structure name repetition
<<<<<<< HEAD
  --> tests/ui/use_self.rs:169:13
=======
  --> tests/ui/use_self.rs:171:13
>>>>>>> 5a9e9b0e
   |
LL |             Foo {}
   |             ^^^ help: use the applicable keyword: `Self`

error: unnecessary structure name repetition
<<<<<<< HEAD
  --> tests/ui/use_self.rs:186:21
=======
  --> tests/ui/use_self.rs:188:21
>>>>>>> 5a9e9b0e
   |
LL |             let _ = Enum::B(42);
   |                     ^^^^ help: use the applicable keyword: `Self`

error: unnecessary structure name repetition
<<<<<<< HEAD
  --> tests/ui/use_self.rs:187:21
=======
  --> tests/ui/use_self.rs:189:21
>>>>>>> 5a9e9b0e
   |
LL |             let _ = Enum::C { field: true };
   |                     ^^^^ help: use the applicable keyword: `Self`

error: unnecessary structure name repetition
<<<<<<< HEAD
  --> tests/ui/use_self.rs:188:21
=======
  --> tests/ui/use_self.rs:190:21
>>>>>>> 5a9e9b0e
   |
LL |             let _ = Enum::A;
   |                     ^^^^ help: use the applicable keyword: `Self`

error: unnecessary structure name repetition
<<<<<<< HEAD
  --> tests/ui/use_self.rs:230:13
=======
  --> tests/ui/use_self.rs:232:13
>>>>>>> 5a9e9b0e
   |
LL |             nested::A::fun_1();
   |             ^^^^^^^^^ help: use the applicable keyword: `Self`

error: unnecessary structure name repetition
<<<<<<< HEAD
  --> tests/ui/use_self.rs:231:13
=======
  --> tests/ui/use_self.rs:233:13
>>>>>>> 5a9e9b0e
   |
LL |             nested::A::A;
   |             ^^^^^^^^^ help: use the applicable keyword: `Self`

error: unnecessary structure name repetition
<<<<<<< HEAD
  --> tests/ui/use_self.rs:233:13
=======
  --> tests/ui/use_self.rs:235:13
>>>>>>> 5a9e9b0e
   |
LL |             nested::A {};
   |             ^^^^^^^^^ help: use the applicable keyword: `Self`

error: unnecessary structure name repetition
<<<<<<< HEAD
  --> tests/ui/use_self.rs:252:13
=======
  --> tests/ui/use_self.rs:254:13
>>>>>>> 5a9e9b0e
   |
LL |             TestStruct::from_something()
   |             ^^^^^^^^^^ help: use the applicable keyword: `Self`

error: unnecessary structure name repetition
<<<<<<< HEAD
  --> tests/ui/use_self.rs:266:25
=======
  --> tests/ui/use_self.rs:268:25
>>>>>>> 5a9e9b0e
   |
LL |         async fn g() -> S {
   |                         ^ help: use the applicable keyword: `Self`

error: unnecessary structure name repetition
<<<<<<< HEAD
  --> tests/ui/use_self.rs:267:13
=======
  --> tests/ui/use_self.rs:269:13
>>>>>>> 5a9e9b0e
   |
LL |             S {}
   |             ^ help: use the applicable keyword: `Self`

error: unnecessary structure name repetition
<<<<<<< HEAD
  --> tests/ui/use_self.rs:271:16
=======
  --> tests/ui/use_self.rs:273:16
>>>>>>> 5a9e9b0e
   |
LL |             &p[S::A..S::B]
   |                ^ help: use the applicable keyword: `Self`

error: unnecessary structure name repetition
<<<<<<< HEAD
  --> tests/ui/use_self.rs:271:22
=======
  --> tests/ui/use_self.rs:273:22
>>>>>>> 5a9e9b0e
   |
LL |             &p[S::A..S::B]
   |                      ^ help: use the applicable keyword: `Self`

error: unnecessary structure name repetition
<<<<<<< HEAD
  --> tests/ui/use_self.rs:294:29
=======
  --> tests/ui/use_self.rs:296:29
>>>>>>> 5a9e9b0e
   |
LL |         fn foo(value: T) -> Foo<T> {
   |                             ^^^^^^ help: use the applicable keyword: `Self`

error: unnecessary structure name repetition
<<<<<<< HEAD
  --> tests/ui/use_self.rs:295:13
=======
  --> tests/ui/use_self.rs:297:13
>>>>>>> 5a9e9b0e
   |
LL |             Foo::<T> { value }
   |             ^^^^^^^^ help: use the applicable keyword: `Self`

error: unnecessary structure name repetition
<<<<<<< HEAD
  --> tests/ui/use_self.rs:467:13
=======
  --> tests/ui/use_self.rs:469:13
>>>>>>> 5a9e9b0e
   |
LL |             A::new::<submod::B>(submod::B {})
   |             ^ help: use the applicable keyword: `Self`

error: unnecessary structure name repetition
<<<<<<< HEAD
  --> tests/ui/use_self.rs:504:13
=======
  --> tests/ui/use_self.rs:506:13
>>>>>>> 5a9e9b0e
   |
LL |             S2::new()
   |             ^^ help: use the applicable keyword: `Self`

error: unnecessary structure name repetition
<<<<<<< HEAD
  --> tests/ui/use_self.rs:541:17
=======
  --> tests/ui/use_self.rs:543:17
>>>>>>> 5a9e9b0e
   |
LL |                 Foo::Bar => unimplemented!(),
   |                 ^^^ help: use the applicable keyword: `Self`

error: unnecessary structure name repetition
<<<<<<< HEAD
  --> tests/ui/use_self.rs:542:17
=======
  --> tests/ui/use_self.rs:544:17
>>>>>>> 5a9e9b0e
   |
LL |                 Foo::Baz => unimplemented!(),
   |                 ^^^ help: use the applicable keyword: `Self`

error: unnecessary structure name repetition
<<<<<<< HEAD
  --> tests/ui/use_self.rs:548:20
=======
  --> tests/ui/use_self.rs:550:20
>>>>>>> 5a9e9b0e
   |
LL |             if let Foo::Bar = self {
   |                    ^^^ help: use the applicable keyword: `Self`

error: unnecessary structure name repetition
<<<<<<< HEAD
  --> tests/ui/use_self.rs:572:17
=======
  --> tests/ui/use_self.rs:574:17
>>>>>>> 5a9e9b0e
   |
LL |                 Something::Num(n) => *n,
   |                 ^^^^^^^^^ help: use the applicable keyword: `Self`

error: unnecessary structure name repetition
<<<<<<< HEAD
  --> tests/ui/use_self.rs:573:17
=======
  --> tests/ui/use_self.rs:575:17
>>>>>>> 5a9e9b0e
   |
LL |                 Something::TupleNums(n, _m) => *n,
   |                 ^^^^^^^^^ help: use the applicable keyword: `Self`

error: unnecessary structure name repetition
<<<<<<< HEAD
  --> tests/ui/use_self.rs:574:17
=======
  --> tests/ui/use_self.rs:576:17
>>>>>>> 5a9e9b0e
   |
LL |                 Something::StructNums { one, two: _ } => *one,
   |                 ^^^^^^^^^ help: use the applicable keyword: `Self`

error: unnecessary structure name repetition
<<<<<<< HEAD
  --> tests/ui/use_self.rs:580:17
=======
  --> tests/ui/use_self.rs:582:17
>>>>>>> 5a9e9b0e
   |
LL |                 crate::issue8845::Something::Num(n) => *n,
   |                 ^^^^^^^^^^^^^^^^^^^^^^^^^^^ help: use the applicable keyword: `Self`

error: unnecessary structure name repetition
<<<<<<< HEAD
  --> tests/ui/use_self.rs:581:17
=======
  --> tests/ui/use_self.rs:583:17
>>>>>>> 5a9e9b0e
   |
LL |                 crate::issue8845::Something::TupleNums(n, _m) => *n,
   |                 ^^^^^^^^^^^^^^^^^^^^^^^^^^^ help: use the applicable keyword: `Self`

error: unnecessary structure name repetition
<<<<<<< HEAD
  --> tests/ui/use_self.rs:582:17
=======
  --> tests/ui/use_self.rs:584:17
>>>>>>> 5a9e9b0e
   |
LL |                 crate::issue8845::Something::StructNums { one, two: _ } => *one,
   |                 ^^^^^^^^^^^^^^^^^^^^^^^^^^^ help: use the applicable keyword: `Self`

error: unnecessary structure name repetition
<<<<<<< HEAD
  --> tests/ui/use_self.rs:598:17
=======
  --> tests/ui/use_self.rs:600:17
>>>>>>> 5a9e9b0e
   |
LL |             let Foo(x) = self;
   |                 ^^^ help: use the applicable keyword: `Self`

error: unnecessary structure name repetition
<<<<<<< HEAD
  --> tests/ui/use_self.rs:603:17
=======
  --> tests/ui/use_self.rs:605:17
>>>>>>> 5a9e9b0e
   |
LL |             let crate::issue8845::Foo(x) = self;
   |                 ^^^^^^^^^^^^^^^^^^^^^ help: use the applicable keyword: `Self`

error: unnecessary structure name repetition
<<<<<<< HEAD
  --> tests/ui/use_self.rs:610:17
=======
  --> tests/ui/use_self.rs:612:17
>>>>>>> 5a9e9b0e
   |
LL |             let Bar { x, .. } = self;
   |                 ^^^ help: use the applicable keyword: `Self`

error: unnecessary structure name repetition
<<<<<<< HEAD
  --> tests/ui/use_self.rs:615:17
=======
  --> tests/ui/use_self.rs:617:17
>>>>>>> 5a9e9b0e
   |
LL |             let crate::issue8845::Bar { x, .. } = self;
   |                 ^^^^^^^^^^^^^^^^^^^^^ help: use the applicable keyword: `Self`

error: unnecessary structure name repetition
<<<<<<< HEAD
  --> tests/ui/use_self.rs:654:17
=======
  --> tests/ui/use_self.rs:656:17
>>>>>>> 5a9e9b0e
   |
LL |                 E::A => {},
   |                 ^ help: use the applicable keyword: `Self`

error: aborting due to 43 previous errors
<|MERGE_RESOLUTION|>--- conflicted
+++ resolved
@@ -1,9 +1,5 @@
 error: unnecessary structure name repetition
-<<<<<<< HEAD
-  --> tests/ui/use_self.rs:22:21
-=======
-  --> tests/ui/use_self.rs:24:21
->>>>>>> 5a9e9b0e
+  --> tests/ui/use_self.rs:23:21
    |
 LL |         fn new() -> Foo {
    |                     ^^^ help: use the applicable keyword: `Self`
@@ -12,421 +8,253 @@
    = help: to override `-D warnings` add `#[allow(clippy::use_self)]`
 
 error: unnecessary structure name repetition
-<<<<<<< HEAD
-  --> tests/ui/use_self.rs:23:13
-=======
-  --> tests/ui/use_self.rs:25:13
->>>>>>> 5a9e9b0e
+  --> tests/ui/use_self.rs:24:13
    |
 LL |             Foo {}
    |             ^^^ help: use the applicable keyword: `Self`
 
 error: unnecessary structure name repetition
-<<<<<<< HEAD
-  --> tests/ui/use_self.rs:25:22
-=======
-  --> tests/ui/use_self.rs:27:22
->>>>>>> 5a9e9b0e
+  --> tests/ui/use_self.rs:26:22
    |
 LL |         fn test() -> Foo {
    |                      ^^^ help: use the applicable keyword: `Self`
 
 error: unnecessary structure name repetition
-<<<<<<< HEAD
-  --> tests/ui/use_self.rs:26:13
-=======
-  --> tests/ui/use_self.rs:28:13
->>>>>>> 5a9e9b0e
+  --> tests/ui/use_self.rs:27:13
    |
 LL |             Foo::new()
    |             ^^^ help: use the applicable keyword: `Self`
 
 error: unnecessary structure name repetition
-<<<<<<< HEAD
-  --> tests/ui/use_self.rs:31:25
-=======
-  --> tests/ui/use_self.rs:33:25
->>>>>>> 5a9e9b0e
+  --> tests/ui/use_self.rs:32:25
    |
 LL |         fn default() -> Foo {
    |                         ^^^ help: use the applicable keyword: `Self`
 
 error: unnecessary structure name repetition
-<<<<<<< HEAD
-  --> tests/ui/use_self.rs:32:13
-=======
-  --> tests/ui/use_self.rs:34:13
->>>>>>> 5a9e9b0e
+  --> tests/ui/use_self.rs:33:13
    |
 LL |             Foo::new()
    |             ^^^ help: use the applicable keyword: `Self`
 
 error: unnecessary structure name repetition
-<<<<<<< HEAD
-  --> tests/ui/use_self.rs:73:28
-=======
-  --> tests/ui/use_self.rs:75:28
->>>>>>> 5a9e9b0e
+  --> tests/ui/use_self.rs:74:28
    |
 LL |         fn clone(&self) -> Foo<'a> {
    |                            ^^^^^^^ help: use the applicable keyword: `Self`
 
 error: unnecessary structure name repetition
-<<<<<<< HEAD
-  --> tests/ui/use_self.rs:106:24
-=======
-  --> tests/ui/use_self.rs:108:24
->>>>>>> 5a9e9b0e
+  --> tests/ui/use_self.rs:107:24
    |
 LL |         fn bad(foos: &[Foo]) -> impl Iterator<Item = &Foo> {
    |                        ^^^ help: use the applicable keyword: `Self`
 
 error: unnecessary structure name repetition
-<<<<<<< HEAD
-  --> tests/ui/use_self.rs:106:55
-=======
-  --> tests/ui/use_self.rs:108:55
->>>>>>> 5a9e9b0e
+  --> tests/ui/use_self.rs:107:55
    |
 LL |         fn bad(foos: &[Foo]) -> impl Iterator<Item = &Foo> {
    |                                                       ^^^ help: use the applicable keyword: `Self`
 
 error: unnecessary structure name repetition
-<<<<<<< HEAD
-  --> tests/ui/use_self.rs:121:13
-=======
-  --> tests/ui/use_self.rs:123:13
->>>>>>> 5a9e9b0e
+  --> tests/ui/use_self.rs:122:13
    |
 LL |             TS(0)
    |             ^^ help: use the applicable keyword: `Self`
 
 error: unnecessary structure name repetition
-<<<<<<< HEAD
-  --> tests/ui/use_self.rs:156:29
-=======
-  --> tests/ui/use_self.rs:158:29
->>>>>>> 5a9e9b0e
+  --> tests/ui/use_self.rs:157:29
    |
 LL |                 fn bar() -> Bar {
    |                             ^^^ help: use the applicable keyword: `Self`
 
 error: unnecessary structure name repetition
-<<<<<<< HEAD
-  --> tests/ui/use_self.rs:157:21
-=======
-  --> tests/ui/use_self.rs:159:21
->>>>>>> 5a9e9b0e
+  --> tests/ui/use_self.rs:158:21
    |
 LL |                     Bar { foo: Foo {} }
    |                     ^^^ help: use the applicable keyword: `Self`
 
 error: unnecessary structure name repetition
-<<<<<<< HEAD
-  --> tests/ui/use_self.rs:168:21
-=======
-  --> tests/ui/use_self.rs:170:21
->>>>>>> 5a9e9b0e
+  --> tests/ui/use_self.rs:169:21
    |
 LL |         fn baz() -> Foo {
    |                     ^^^ help: use the applicable keyword: `Self`
 
 error: unnecessary structure name repetition
-<<<<<<< HEAD
-  --> tests/ui/use_self.rs:169:13
-=======
-  --> tests/ui/use_self.rs:171:13
->>>>>>> 5a9e9b0e
+  --> tests/ui/use_self.rs:170:13
    |
 LL |             Foo {}
    |             ^^^ help: use the applicable keyword: `Self`
 
 error: unnecessary structure name repetition
-<<<<<<< HEAD
-  --> tests/ui/use_self.rs:186:21
-=======
-  --> tests/ui/use_self.rs:188:21
->>>>>>> 5a9e9b0e
+  --> tests/ui/use_self.rs:187:21
    |
 LL |             let _ = Enum::B(42);
    |                     ^^^^ help: use the applicable keyword: `Self`
 
 error: unnecessary structure name repetition
-<<<<<<< HEAD
-  --> tests/ui/use_self.rs:187:21
-=======
-  --> tests/ui/use_self.rs:189:21
->>>>>>> 5a9e9b0e
+  --> tests/ui/use_self.rs:188:21
    |
 LL |             let _ = Enum::C { field: true };
    |                     ^^^^ help: use the applicable keyword: `Self`
 
 error: unnecessary structure name repetition
-<<<<<<< HEAD
-  --> tests/ui/use_self.rs:188:21
-=======
-  --> tests/ui/use_self.rs:190:21
->>>>>>> 5a9e9b0e
+  --> tests/ui/use_self.rs:189:21
    |
 LL |             let _ = Enum::A;
    |                     ^^^^ help: use the applicable keyword: `Self`
 
 error: unnecessary structure name repetition
-<<<<<<< HEAD
-  --> tests/ui/use_self.rs:230:13
-=======
-  --> tests/ui/use_self.rs:232:13
->>>>>>> 5a9e9b0e
+  --> tests/ui/use_self.rs:231:13
    |
 LL |             nested::A::fun_1();
    |             ^^^^^^^^^ help: use the applicable keyword: `Self`
 
 error: unnecessary structure name repetition
-<<<<<<< HEAD
-  --> tests/ui/use_self.rs:231:13
-=======
-  --> tests/ui/use_self.rs:233:13
->>>>>>> 5a9e9b0e
+  --> tests/ui/use_self.rs:232:13
    |
 LL |             nested::A::A;
    |             ^^^^^^^^^ help: use the applicable keyword: `Self`
 
 error: unnecessary structure name repetition
-<<<<<<< HEAD
-  --> tests/ui/use_self.rs:233:13
-=======
-  --> tests/ui/use_self.rs:235:13
->>>>>>> 5a9e9b0e
+  --> tests/ui/use_self.rs:234:13
    |
 LL |             nested::A {};
    |             ^^^^^^^^^ help: use the applicable keyword: `Self`
 
 error: unnecessary structure name repetition
-<<<<<<< HEAD
-  --> tests/ui/use_self.rs:252:13
-=======
-  --> tests/ui/use_self.rs:254:13
->>>>>>> 5a9e9b0e
+  --> tests/ui/use_self.rs:253:13
    |
 LL |             TestStruct::from_something()
    |             ^^^^^^^^^^ help: use the applicable keyword: `Self`
 
 error: unnecessary structure name repetition
-<<<<<<< HEAD
-  --> tests/ui/use_self.rs:266:25
-=======
-  --> tests/ui/use_self.rs:268:25
->>>>>>> 5a9e9b0e
+  --> tests/ui/use_self.rs:267:25
    |
 LL |         async fn g() -> S {
    |                         ^ help: use the applicable keyword: `Self`
 
 error: unnecessary structure name repetition
-<<<<<<< HEAD
-  --> tests/ui/use_self.rs:267:13
-=======
-  --> tests/ui/use_self.rs:269:13
->>>>>>> 5a9e9b0e
+  --> tests/ui/use_self.rs:268:13
    |
 LL |             S {}
    |             ^ help: use the applicable keyword: `Self`
 
 error: unnecessary structure name repetition
-<<<<<<< HEAD
-  --> tests/ui/use_self.rs:271:16
-=======
-  --> tests/ui/use_self.rs:273:16
->>>>>>> 5a9e9b0e
+  --> tests/ui/use_self.rs:272:16
    |
 LL |             &p[S::A..S::B]
    |                ^ help: use the applicable keyword: `Self`
 
 error: unnecessary structure name repetition
-<<<<<<< HEAD
-  --> tests/ui/use_self.rs:271:22
-=======
-  --> tests/ui/use_self.rs:273:22
->>>>>>> 5a9e9b0e
+  --> tests/ui/use_self.rs:272:22
    |
 LL |             &p[S::A..S::B]
    |                      ^ help: use the applicable keyword: `Self`
 
 error: unnecessary structure name repetition
-<<<<<<< HEAD
-  --> tests/ui/use_self.rs:294:29
-=======
-  --> tests/ui/use_self.rs:296:29
->>>>>>> 5a9e9b0e
+  --> tests/ui/use_self.rs:295:29
    |
 LL |         fn foo(value: T) -> Foo<T> {
    |                             ^^^^^^ help: use the applicable keyword: `Self`
 
 error: unnecessary structure name repetition
-<<<<<<< HEAD
-  --> tests/ui/use_self.rs:295:13
-=======
-  --> tests/ui/use_self.rs:297:13
->>>>>>> 5a9e9b0e
+  --> tests/ui/use_self.rs:296:13
    |
 LL |             Foo::<T> { value }
    |             ^^^^^^^^ help: use the applicable keyword: `Self`
 
 error: unnecessary structure name repetition
-<<<<<<< HEAD
-  --> tests/ui/use_self.rs:467:13
-=======
-  --> tests/ui/use_self.rs:469:13
->>>>>>> 5a9e9b0e
+  --> tests/ui/use_self.rs:468:13
    |
 LL |             A::new::<submod::B>(submod::B {})
    |             ^ help: use the applicable keyword: `Self`
 
 error: unnecessary structure name repetition
-<<<<<<< HEAD
-  --> tests/ui/use_self.rs:504:13
-=======
-  --> tests/ui/use_self.rs:506:13
->>>>>>> 5a9e9b0e
+  --> tests/ui/use_self.rs:505:13
    |
 LL |             S2::new()
    |             ^^ help: use the applicable keyword: `Self`
 
 error: unnecessary structure name repetition
-<<<<<<< HEAD
-  --> tests/ui/use_self.rs:541:17
-=======
+  --> tests/ui/use_self.rs:542:17
+   |
+LL |                 Foo::Bar => unimplemented!(),
+   |                 ^^^ help: use the applicable keyword: `Self`
+
+error: unnecessary structure name repetition
   --> tests/ui/use_self.rs:543:17
->>>>>>> 5a9e9b0e
-   |
-LL |                 Foo::Bar => unimplemented!(),
-   |                 ^^^ help: use the applicable keyword: `Self`
-
-error: unnecessary structure name repetition
-<<<<<<< HEAD
-  --> tests/ui/use_self.rs:542:17
-=======
-  --> tests/ui/use_self.rs:544:17
->>>>>>> 5a9e9b0e
    |
 LL |                 Foo::Baz => unimplemented!(),
    |                 ^^^ help: use the applicable keyword: `Self`
 
 error: unnecessary structure name repetition
-<<<<<<< HEAD
-  --> tests/ui/use_self.rs:548:20
-=======
-  --> tests/ui/use_self.rs:550:20
->>>>>>> 5a9e9b0e
+  --> tests/ui/use_self.rs:549:20
    |
 LL |             if let Foo::Bar = self {
    |                    ^^^ help: use the applicable keyword: `Self`
 
 error: unnecessary structure name repetition
-<<<<<<< HEAD
-  --> tests/ui/use_self.rs:572:17
-=======
-  --> tests/ui/use_self.rs:574:17
->>>>>>> 5a9e9b0e
+  --> tests/ui/use_self.rs:573:17
    |
 LL |                 Something::Num(n) => *n,
    |                 ^^^^^^^^^ help: use the applicable keyword: `Self`
 
 error: unnecessary structure name repetition
-<<<<<<< HEAD
-  --> tests/ui/use_self.rs:573:17
-=======
-  --> tests/ui/use_self.rs:575:17
->>>>>>> 5a9e9b0e
+  --> tests/ui/use_self.rs:574:17
    |
 LL |                 Something::TupleNums(n, _m) => *n,
    |                 ^^^^^^^^^ help: use the applicable keyword: `Self`
 
 error: unnecessary structure name repetition
-<<<<<<< HEAD
-  --> tests/ui/use_self.rs:574:17
-=======
-  --> tests/ui/use_self.rs:576:17
->>>>>>> 5a9e9b0e
+  --> tests/ui/use_self.rs:575:17
    |
 LL |                 Something::StructNums { one, two: _ } => *one,
    |                 ^^^^^^^^^ help: use the applicable keyword: `Self`
 
 error: unnecessary structure name repetition
-<<<<<<< HEAD
-  --> tests/ui/use_self.rs:580:17
-=======
-  --> tests/ui/use_self.rs:582:17
->>>>>>> 5a9e9b0e
+  --> tests/ui/use_self.rs:581:17
    |
 LL |                 crate::issue8845::Something::Num(n) => *n,
    |                 ^^^^^^^^^^^^^^^^^^^^^^^^^^^ help: use the applicable keyword: `Self`
 
 error: unnecessary structure name repetition
-<<<<<<< HEAD
-  --> tests/ui/use_self.rs:581:17
-=======
-  --> tests/ui/use_self.rs:583:17
->>>>>>> 5a9e9b0e
+  --> tests/ui/use_self.rs:582:17
    |
 LL |                 crate::issue8845::Something::TupleNums(n, _m) => *n,
    |                 ^^^^^^^^^^^^^^^^^^^^^^^^^^^ help: use the applicable keyword: `Self`
 
 error: unnecessary structure name repetition
-<<<<<<< HEAD
-  --> tests/ui/use_self.rs:582:17
-=======
-  --> tests/ui/use_self.rs:584:17
->>>>>>> 5a9e9b0e
+  --> tests/ui/use_self.rs:583:17
    |
 LL |                 crate::issue8845::Something::StructNums { one, two: _ } => *one,
    |                 ^^^^^^^^^^^^^^^^^^^^^^^^^^^ help: use the applicable keyword: `Self`
 
 error: unnecessary structure name repetition
-<<<<<<< HEAD
-  --> tests/ui/use_self.rs:598:17
-=======
-  --> tests/ui/use_self.rs:600:17
->>>>>>> 5a9e9b0e
+  --> tests/ui/use_self.rs:599:17
    |
 LL |             let Foo(x) = self;
    |                 ^^^ help: use the applicable keyword: `Self`
 
 error: unnecessary structure name repetition
-<<<<<<< HEAD
-  --> tests/ui/use_self.rs:603:17
-=======
-  --> tests/ui/use_self.rs:605:17
->>>>>>> 5a9e9b0e
+  --> tests/ui/use_self.rs:604:17
    |
 LL |             let crate::issue8845::Foo(x) = self;
    |                 ^^^^^^^^^^^^^^^^^^^^^ help: use the applicable keyword: `Self`
 
 error: unnecessary structure name repetition
-<<<<<<< HEAD
-  --> tests/ui/use_self.rs:610:17
-=======
-  --> tests/ui/use_self.rs:612:17
->>>>>>> 5a9e9b0e
+  --> tests/ui/use_self.rs:611:17
    |
 LL |             let Bar { x, .. } = self;
    |                 ^^^ help: use the applicable keyword: `Self`
 
 error: unnecessary structure name repetition
-<<<<<<< HEAD
-  --> tests/ui/use_self.rs:615:17
-=======
-  --> tests/ui/use_self.rs:617:17
->>>>>>> 5a9e9b0e
+  --> tests/ui/use_self.rs:616:17
    |
 LL |             let crate::issue8845::Bar { x, .. } = self;
    |                 ^^^^^^^^^^^^^^^^^^^^^ help: use the applicable keyword: `Self`
 
 error: unnecessary structure name repetition
-<<<<<<< HEAD
-  --> tests/ui/use_self.rs:654:17
-=======
-  --> tests/ui/use_self.rs:656:17
->>>>>>> 5a9e9b0e
+  --> tests/ui/use_self.rs:655:17
    |
 LL |                 E::A => {},
    |                 ^ help: use the applicable keyword: `Self`
