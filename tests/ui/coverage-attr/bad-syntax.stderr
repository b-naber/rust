error: malformed `coverage` attribute input
<<<<<<< HEAD
  --> $DIR/bad-syntax.rs:14:1
=======
  --> $DIR/bad-syntax.rs:16:1
>>>>>>> 214587c8
   |
LL | #[coverage]
   | ^^^^^^^^^^^
   |
help: the following are the possible correct uses
   |
LL | #[coverage(off)]
   | ~~~~~~~~~~~~~~~~
LL | #[coverage(on)]
   | ~~~~~~~~~~~~~~~

error: malformed `coverage` attribute input
<<<<<<< HEAD
  --> $DIR/bad-syntax.rs:17:1
=======
  --> $DIR/bad-syntax.rs:19:1
>>>>>>> 214587c8
   |
LL | #[coverage = true]
   | ^^^^^^^^^^^^^^^^^^
   |
help: the following are the possible correct uses
   |
LL | #[coverage(off)]
   | ~~~~~~~~~~~~~~~~
LL | #[coverage(on)]
   | ~~~~~~~~~~~~~~~

error: malformed `coverage` attribute input
<<<<<<< HEAD
  --> $DIR/bad-syntax.rs:20:1
=======
  --> $DIR/bad-syntax.rs:22:1
>>>>>>> 214587c8
   |
LL | #[coverage()]
   | ^^^^^^^^^^^^^
   |
help: the following are the possible correct uses
   |
LL | #[coverage(off)]
   | ~~~~~~~~~~~~~~~~
LL | #[coverage(on)]
   | ~~~~~~~~~~~~~~~

error: malformed `coverage` attribute input
<<<<<<< HEAD
  --> $DIR/bad-syntax.rs:23:1
=======
  --> $DIR/bad-syntax.rs:25:1
>>>>>>> 214587c8
   |
LL | #[coverage(off, off)]
   | ^^^^^^^^^^^^^^^^^^^^^
   |
help: the following are the possible correct uses
   |
LL | #[coverage(off)]
   | ~~~~~~~~~~~~~~~~
LL | #[coverage(on)]
   | ~~~~~~~~~~~~~~~

error: malformed `coverage` attribute input
<<<<<<< HEAD
  --> $DIR/bad-syntax.rs:26:1
=======
  --> $DIR/bad-syntax.rs:28:1
>>>>>>> 214587c8
   |
LL | #[coverage(off, on)]
   | ^^^^^^^^^^^^^^^^^^^^
   |
help: the following are the possible correct uses
   |
LL | #[coverage(off)]
   | ~~~~~~~~~~~~~~~~
LL | #[coverage(on)]
   | ~~~~~~~~~~~~~~~

error: malformed `coverage` attribute input
<<<<<<< HEAD
  --> $DIR/bad-syntax.rs:29:1
=======
  --> $DIR/bad-syntax.rs:31:1
>>>>>>> 214587c8
   |
LL | #[coverage(bogus)]
   | ^^^^^^^^^^^^^^^^^^
   |
help: the following are the possible correct uses
   |
LL | #[coverage(off)]
   | ~~~~~~~~~~~~~~~~
LL | #[coverage(on)]
   | ~~~~~~~~~~~~~~~

error: malformed `coverage` attribute input
<<<<<<< HEAD
  --> $DIR/bad-syntax.rs:32:1
=======
  --> $DIR/bad-syntax.rs:34:1
>>>>>>> 214587c8
   |
LL | #[coverage(bogus, off)]
   | ^^^^^^^^^^^^^^^^^^^^^^^
   |
help: the following are the possible correct uses
   |
LL | #[coverage(off)]
   | ~~~~~~~~~~~~~~~~
LL | #[coverage(on)]
   | ~~~~~~~~~~~~~~~

error: malformed `coverage` attribute input
<<<<<<< HEAD
  --> $DIR/bad-syntax.rs:35:1
=======
  --> $DIR/bad-syntax.rs:37:1
>>>>>>> 214587c8
   |
LL | #[coverage(off, bogus)]
   | ^^^^^^^^^^^^^^^^^^^^^^^
   |
help: the following are the possible correct uses
   |
LL | #[coverage(off)]
   | ~~~~~~~~~~~~~~~~
LL | #[coverage(on)]
   | ~~~~~~~~~~~~~~~

error: expected identifier, found `,`
<<<<<<< HEAD
  --> $DIR/bad-syntax.rs:41:12
=======
  --> $DIR/bad-syntax.rs:43:12
>>>>>>> 214587c8
   |
LL | #[coverage(,off)]
   |            ^ expected identifier
   |
help: remove this comma
   |
LL - #[coverage(,off)]
LL + #[coverage(off)]
   |

error: multiple `coverage` attributes
<<<<<<< HEAD
  --> $DIR/bad-syntax.rs:6:1
=======
  --> $DIR/bad-syntax.rs:8:1
>>>>>>> 214587c8
   |
LL | #[coverage(off)]
   | ^^^^^^^^^^^^^^^^ help: remove this attribute
   |
note: attribute also specified here
<<<<<<< HEAD
  --> $DIR/bad-syntax.rs:7:1
=======
  --> $DIR/bad-syntax.rs:9:1
>>>>>>> 214587c8
   |
LL | #[coverage(off)]
   | ^^^^^^^^^^^^^^^^

error: multiple `coverage` attributes
<<<<<<< HEAD
  --> $DIR/bad-syntax.rs:10:1
=======
  --> $DIR/bad-syntax.rs:12:1
>>>>>>> 214587c8
   |
LL | #[coverage(off)]
   | ^^^^^^^^^^^^^^^^ help: remove this attribute
   |
note: attribute also specified here
<<<<<<< HEAD
  --> $DIR/bad-syntax.rs:11:1
=======
  --> $DIR/bad-syntax.rs:13:1
>>>>>>> 214587c8
   |
LL | #[coverage(on)]
   | ^^^^^^^^^^^^^^^

error: aborting due to 11 previous errors
<|MERGE_RESOLUTION|>--- conflicted
+++ resolved
@@ -1,9 +1,5 @@
 error: malformed `coverage` attribute input
-<<<<<<< HEAD
-  --> $DIR/bad-syntax.rs:14:1
-=======
   --> $DIR/bad-syntax.rs:16:1
->>>>>>> 214587c8
    |
 LL | #[coverage]
    | ^^^^^^^^^^^
@@ -16,11 +12,7 @@
    | ~~~~~~~~~~~~~~~
 
 error: malformed `coverage` attribute input
-<<<<<<< HEAD
-  --> $DIR/bad-syntax.rs:17:1
-=======
   --> $DIR/bad-syntax.rs:19:1
->>>>>>> 214587c8
    |
 LL | #[coverage = true]
    | ^^^^^^^^^^^^^^^^^^
@@ -33,11 +25,7 @@
    | ~~~~~~~~~~~~~~~
 
 error: malformed `coverage` attribute input
-<<<<<<< HEAD
-  --> $DIR/bad-syntax.rs:20:1
-=======
   --> $DIR/bad-syntax.rs:22:1
->>>>>>> 214587c8
    |
 LL | #[coverage()]
    | ^^^^^^^^^^^^^
@@ -50,11 +38,7 @@
    | ~~~~~~~~~~~~~~~
 
 error: malformed `coverage` attribute input
-<<<<<<< HEAD
-  --> $DIR/bad-syntax.rs:23:1
-=======
   --> $DIR/bad-syntax.rs:25:1
->>>>>>> 214587c8
    |
 LL | #[coverage(off, off)]
    | ^^^^^^^^^^^^^^^^^^^^^
@@ -67,11 +51,7 @@
    | ~~~~~~~~~~~~~~~
 
 error: malformed `coverage` attribute input
-<<<<<<< HEAD
-  --> $DIR/bad-syntax.rs:26:1
-=======
   --> $DIR/bad-syntax.rs:28:1
->>>>>>> 214587c8
    |
 LL | #[coverage(off, on)]
    | ^^^^^^^^^^^^^^^^^^^^
@@ -84,11 +64,7 @@
    | ~~~~~~~~~~~~~~~
 
 error: malformed `coverage` attribute input
-<<<<<<< HEAD
-  --> $DIR/bad-syntax.rs:29:1
-=======
   --> $DIR/bad-syntax.rs:31:1
->>>>>>> 214587c8
    |
 LL | #[coverage(bogus)]
    | ^^^^^^^^^^^^^^^^^^
@@ -101,11 +77,7 @@
    | ~~~~~~~~~~~~~~~
 
 error: malformed `coverage` attribute input
-<<<<<<< HEAD
-  --> $DIR/bad-syntax.rs:32:1
-=======
   --> $DIR/bad-syntax.rs:34:1
->>>>>>> 214587c8
    |
 LL | #[coverage(bogus, off)]
    | ^^^^^^^^^^^^^^^^^^^^^^^
@@ -118,11 +90,7 @@
    | ~~~~~~~~~~~~~~~
 
 error: malformed `coverage` attribute input
-<<<<<<< HEAD
-  --> $DIR/bad-syntax.rs:35:1
-=======
   --> $DIR/bad-syntax.rs:37:1
->>>>>>> 214587c8
    |
 LL | #[coverage(off, bogus)]
    | ^^^^^^^^^^^^^^^^^^^^^^^
@@ -135,11 +103,7 @@
    | ~~~~~~~~~~~~~~~
 
 error: expected identifier, found `,`
-<<<<<<< HEAD
-  --> $DIR/bad-syntax.rs:41:12
-=======
   --> $DIR/bad-syntax.rs:43:12
->>>>>>> 214587c8
    |
 LL | #[coverage(,off)]
    |            ^ expected identifier
@@ -151,41 +115,25 @@
    |
 
 error: multiple `coverage` attributes
-<<<<<<< HEAD
-  --> $DIR/bad-syntax.rs:6:1
-=======
   --> $DIR/bad-syntax.rs:8:1
->>>>>>> 214587c8
    |
 LL | #[coverage(off)]
    | ^^^^^^^^^^^^^^^^ help: remove this attribute
    |
 note: attribute also specified here
-<<<<<<< HEAD
-  --> $DIR/bad-syntax.rs:7:1
-=======
   --> $DIR/bad-syntax.rs:9:1
->>>>>>> 214587c8
    |
 LL | #[coverage(off)]
    | ^^^^^^^^^^^^^^^^
 
 error: multiple `coverage` attributes
-<<<<<<< HEAD
-  --> $DIR/bad-syntax.rs:10:1
-=======
   --> $DIR/bad-syntax.rs:12:1
->>>>>>> 214587c8
    |
 LL | #[coverage(off)]
    | ^^^^^^^^^^^^^^^^ help: remove this attribute
    |
 note: attribute also specified here
-<<<<<<< HEAD
-  --> $DIR/bad-syntax.rs:11:1
-=======
   --> $DIR/bad-syntax.rs:13:1
->>>>>>> 214587c8
    |
 LL | #[coverage(on)]
    | ^^^^^^^^^^^^^^^
