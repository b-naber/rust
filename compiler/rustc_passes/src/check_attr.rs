// FIXME(jdonszelmann): should become rustc_attr_validation
//! This module implements some validity checks for attributes.
//! In particular it verifies that `#[inline]` and `#[repr]` attributes are
//! attached to items that actually support them and if there are
//! conflicts between multiple such attributes attached to the same
//! item.

use std::cell::Cell;
use std::collections::hash_map::Entry;

use rustc_abi::{Align, ExternAbi, Size};
use rustc_ast::{AttrStyle, LitKind, MetaItemInner, MetaItemKind, MetaItemLit, ast};
use rustc_attr_data_structures::{AttributeKind, InlineAttr, ReprAttr, find_attr};
use rustc_data_structures::fx::FxHashMap;
use rustc_errors::{Applicability, DiagCtxtHandle, IntoDiagArg, MultiSpan, StashKey};
use rustc_feature::{AttributeDuplicates, AttributeType, BUILTIN_ATTRIBUTE_MAP, BuiltinAttribute};
use rustc_hir::def::DefKind;
use rustc_hir::def_id::LocalModDefId;
use rustc_hir::intravisit::{self, Visitor};
use rustc_hir::{
    self as hir, self, AssocItemKind, Attribute, CRATE_HIR_ID, CRATE_OWNER_ID, FnSig, ForeignItem,
    HirId, Item, ItemKind, MethodKind, Safety, Target, TraitItem,
};
use rustc_macros::LintDiagnostic;
use rustc_middle::hir::nested_filter;
use rustc_middle::middle::resolve_bound_vars::ObjectLifetimeDefault;
use rustc_middle::query::Providers;
use rustc_middle::traits::ObligationCause;
use rustc_middle::ty::error::{ExpectedFound, TypeError};
use rustc_middle::ty::{self, TyCtxt, TypingMode};
use rustc_middle::{bug, span_bug};
use rustc_session::config::CrateType;
use rustc_session::lint;
use rustc_session::lint::builtin::{
    CONFLICTING_REPR_HINTS, INVALID_DOC_ATTRIBUTES, INVALID_MACRO_EXPORT_ARGUMENTS,
    UNKNOWN_OR_MALFORMED_DIAGNOSTIC_ATTRIBUTES, UNUSED_ATTRIBUTES,
};
use rustc_session::parse::feature_err;
use rustc_span::edition::Edition;
use rustc_span::{BytePos, DUMMY_SP, Span, Symbol, edition, sym};
use rustc_trait_selection::error_reporting::InferCtxtErrorExt;
use rustc_trait_selection::infer::{TyCtxtInferExt, ValuePairs};
use rustc_trait_selection::traits::ObligationCtxt;
use tracing::debug;

use crate::{errors, fluent_generated as fluent};

#[derive(LintDiagnostic)]
#[diag(passes_diagnostic_diagnostic_on_unimplemented_only_for_traits)]
struct DiagnosticOnUnimplementedOnlyForTraits;

fn target_from_impl_item<'tcx>(tcx: TyCtxt<'tcx>, impl_item: &hir::ImplItem<'_>) -> Target {
    match impl_item.kind {
        hir::ImplItemKind::Const(..) => Target::AssocConst,
        hir::ImplItemKind::Fn(..) => {
            let parent_def_id = tcx.hir_get_parent_item(impl_item.hir_id()).def_id;
            let containing_item = tcx.hir_expect_item(parent_def_id);
            let containing_impl_is_for_trait = match &containing_item.kind {
                hir::ItemKind::Impl(impl_) => impl_.of_trait.is_some(),
                _ => bug!("parent of an ImplItem must be an Impl"),
            };
            if containing_impl_is_for_trait {
                Target::Method(MethodKind::Trait { body: true })
            } else {
                Target::Method(MethodKind::Inherent)
            }
        }
        hir::ImplItemKind::Type(..) => Target::AssocTy,
    }
}

#[derive(Clone, Copy)]
enum ItemLike<'tcx> {
    Item(&'tcx Item<'tcx>),
    ForeignItem,
}

#[derive(Copy, Clone)]
pub(crate) enum ProcMacroKind {
    FunctionLike,
    Derive,
    Attribute,
}

impl IntoDiagArg for ProcMacroKind {
    fn into_diag_arg(self, _: &mut Option<std::path::PathBuf>) -> rustc_errors::DiagArgValue {
        match self {
            ProcMacroKind::Attribute => "attribute proc macro",
            ProcMacroKind::Derive => "derive proc macro",
            ProcMacroKind::FunctionLike => "function-like proc macro",
        }
        .into_diag_arg(&mut None)
    }
}

struct CheckAttrVisitor<'tcx> {
    tcx: TyCtxt<'tcx>,

    // Whether or not this visitor should abort after finding errors
    abort: Cell<bool>,
}

impl<'tcx> CheckAttrVisitor<'tcx> {
    fn dcx(&self) -> DiagCtxtHandle<'tcx> {
        self.tcx.dcx()
    }

    /// Checks any attribute.
    fn check_attributes(
        &self,
        hir_id: HirId,
        span: Span,
        target: Target,
        item: Option<ItemLike<'_>>,
    ) {
        let mut doc_aliases = FxHashMap::default();
        let mut specified_inline = None;
        let mut seen = FxHashMap::default();
        let attrs = self.tcx.hir_attrs(hir_id);
        for attr in attrs {
            let mut style = None;
            match attr {
                Attribute::Parsed(AttributeKind::SkipDuringMethodDispatch {
                    span: attr_span,
                    ..
                }) => {
                    self.check_must_be_applied_to_trait(*attr_span, span, target);
                }
                Attribute::Parsed(AttributeKind::Confusables { first_span, .. }) => {
                    self.check_confusables(*first_span, target);
                }
                Attribute::Parsed(
                    AttributeKind::Stability { span, .. }
                    | AttributeKind::ConstStability { span, .. },
                ) => self.check_stability_promotable(*span, target),
                Attribute::Parsed(AttributeKind::Inline(InlineAttr::Force { .. }, ..)) => {} // handled separately below
                Attribute::Parsed(AttributeKind::Inline(kind, attr_span)) => {
                    self.check_inline(hir_id, *attr_span, span, kind, target)
                }
<<<<<<< HEAD
=======
                Attribute::Parsed(AttributeKind::Optimize(_, attr_span)) => {
                    self.check_optimize(hir_id, *attr_span, span, target)
                }
                Attribute::Parsed(AttributeKind::LoopMatch(attr_span)) => {
                    self.check_loop_match(hir_id, *attr_span, target)
                }
                Attribute::Parsed(AttributeKind::ConstContinue(attr_span)) => {
                    self.check_const_continue(hir_id, *attr_span, target)
                }
>>>>>>> d41e12f1
                Attribute::Parsed(AttributeKind::AllowInternalUnstable(syms)) => self
                    .check_allow_internal_unstable(
                        hir_id,
                        syms.first().unwrap().1,
                        span,
                        target,
                        attrs,
                    ),
                Attribute::Parsed(AttributeKind::AllowConstFnUnstable { .. }) => {
                    self.check_rustc_allow_const_fn_unstable(hir_id, attr, span, target)
                }
                Attribute::Parsed(AttributeKind::Deprecation { .. }) => {
                    self.check_deprecated(hir_id, attr, span, target)
                }
                Attribute::Parsed(AttributeKind::DocComment { .. }) => { /* `#[doc]` is actually a lot more than just doc comments, so is checked below*/
                }
                Attribute::Parsed(AttributeKind::Repr(_)) => { /* handled below this loop and elsewhere */
                }
<<<<<<< HEAD
                Attribute::Parsed(AttributeKind::Align { align, span: repr_span }) => {
                    self.check_align(span, target, *align, *repr_span)
                }

=======

                &Attribute::Parsed(AttributeKind::PubTransparent(attr_span)) => {
                    self.check_rustc_pub_transparent(attr_span, span, attrs)
                }
                Attribute::Parsed(AttributeKind::Cold(attr_span)) => {
                    self.check_cold(hir_id, *attr_span, span, target)
                }
                Attribute::Parsed(AttributeKind::ExportName { span: attr_span, .. }) => {
                    self.check_export_name(hir_id, *attr_span, span, target)
                }
                Attribute::Parsed(AttributeKind::Align { align, span: repr_span }) => {
                    self.check_align(span, target, *align, *repr_span)
                }
                Attribute::Parsed(AttributeKind::Naked(attr_span)) => {
                    self.check_naked(hir_id, *attr_span, span, target)
                }
                Attribute::Parsed(AttributeKind::TrackCaller(attr_span)) => {
                    self.check_track_caller(hir_id, *attr_span, attrs, span, target)
                }
>>>>>>> d41e12f1
                Attribute::Parsed(
                    AttributeKind::BodyStability { .. }
                    | AttributeKind::ConstStabilityIndirect
                    | AttributeKind::MacroTransparency(_),
                ) => { /* do nothing  */ }
                Attribute::Parsed(AttributeKind::AsPtr(attr_span)) => {
                    self.check_applied_to_fn_or_method(hir_id, *attr_span, span, target)
                }
                Attribute::Parsed(AttributeKind::MayDangle(attr_span)) => {
                    self.check_may_dangle(hir_id, *attr_span)
                }
                Attribute::Parsed(AttributeKind::MustUse { span, .. }) => {
                    self.check_must_use(hir_id, *span, target)
                }
                Attribute::Parsed(AttributeKind::NoMangle(attr_span)) => {
                    self.check_no_mangle(hir_id, *attr_span, span, target)
                }
                Attribute::Parsed(AttributeKind::Used { span: attr_span, .. }) => {
                    self.check_used(*attr_span, target, span);
                }
                Attribute::Unparsed(attr_item) => {
                    style = Some(attr_item.style);
                    match attr.path().as_slice() {
                        [sym::diagnostic, sym::do_not_recommend, ..] => {
                            self.check_do_not_recommend(attr.span(), hir_id, target, attr, item)
                        }
                        [sym::diagnostic, sym::on_unimplemented, ..] => {
                            self.check_diagnostic_on_unimplemented(attr.span(), hir_id, target)
                        }
                        [sym::coverage, ..] => self.check_coverage(attr, span, target),
                        [sym::no_sanitize, ..] => {
                            self.check_no_sanitize(attr, span, target)
                        }
                        [sym::non_exhaustive, ..] => self.check_non_exhaustive(hir_id, attr, span, target, item),
                        [sym::marker, ..] => self.check_marker(hir_id, attr, span, target),
                        [sym::target_feature, ..] => {
                            self.check_target_feature(hir_id, attr, span, target, attrs)
                        }
                        [sym::thread_local, ..] => self.check_thread_local(attr, span, target),
                        [sym::doc, ..] => self.check_doc_attrs(
                            attr,
                            attr_item.style,
                            hir_id,
                            target,
                            &mut specified_inline,
                            &mut doc_aliases,
                        ),
                        [sym::no_link, ..] => self.check_no_link(hir_id, attr, span, target),
                        [sym::rustc_layout_scalar_valid_range_start, ..]
                        | [sym::rustc_layout_scalar_valid_range_end, ..] => {
                            self.check_rustc_layout_scalar_valid_range(attr, span, target)
                        }
                        [sym::debugger_visualizer, ..] => self.check_debugger_visualizer(attr, target),
                        [sym::rustc_std_internal_symbol, ..] => {
                            self.check_rustc_std_internal_symbol(attr, span, target)
                        }
                        [sym::rustc_no_implicit_autorefs, ..] => {
                            self.check_applied_to_fn_or_method(hir_id, attr.span(), span, target)
                        }
                        [sym::rustc_never_returns_null_ptr, ..] => {
                            self.check_applied_to_fn_or_method(hir_id, attr.span(), span, target)
                        }
                        [sym::rustc_legacy_const_generics, ..] => {
                            self.check_rustc_legacy_const_generics(hir_id, attr, span, target, item)
                        }
                        [sym::rustc_lint_query_instability, ..] => {
                            self.check_applied_to_fn_or_method(hir_id, attr.span(), span, target)
                        }
                        [sym::rustc_lint_untracked_query_information, ..] => {
                            self.check_applied_to_fn_or_method(hir_id, attr.span(), span, target)
                        }
                        [sym::rustc_lint_diagnostics, ..] => {
                            self.check_applied_to_fn_or_method(hir_id, attr.span(), span, target)
                        }
                        [sym::rustc_lint_opt_ty, ..] => self.check_rustc_lint_opt_ty(attr, span, target),
                        [sym::rustc_lint_opt_deny_field_access, ..] => {
                            self.check_rustc_lint_opt_deny_field_access(attr, span, target)
                        }
                        [sym::rustc_clean, ..]
                        | [sym::rustc_dirty, ..]
                        | [sym::rustc_if_this_changed, ..]
                        | [sym::rustc_then_this_would_need, ..] => self.check_rustc_dirty_clean(attr),
                        [sym::rustc_coinductive, ..]
                        | [sym::rustc_must_implement_one_of, ..]
                        | [sym::rustc_deny_explicit_impl, ..]
                        | [sym::rustc_do_not_implement_via_object, ..]
                        | [sym::const_trait, ..] => self.check_must_be_applied_to_trait(attr.span(), span, target),
                        [sym::collapse_debuginfo, ..] => self.check_collapse_debuginfo(attr, span, target),
                        [sym::must_not_suspend, ..] => self.check_must_not_suspend(attr, span, target),
                        [sym::rustc_pass_by_value, ..] => self.check_pass_by_value(attr, span, target),
                        [sym::rustc_allow_incoherent_impl, ..] => {
                            self.check_allow_incoherent_impl(attr, span, target)
                        }
                        [sym::rustc_has_incoherent_inherent_impls, ..] => {
                            self.check_has_incoherent_inherent_impls(attr, span, target)
                        }
                        [sym::ffi_pure, ..] => self.check_ffi_pure(attr.span(), attrs, target),
                        [sym::ffi_const, ..] => self.check_ffi_const(attr.span(), target),
                        [sym::link_ordinal, ..] => self.check_link_ordinal(attr, span, target),
                        [sym::link, ..] => self.check_link(hir_id, attr, span, target),
                        [sym::link_name, ..] => self.check_link_name(hir_id, attr, span, target),
                        [sym::link_section, ..] => self.check_link_section(hir_id, attr, span, target),
                        [sym::macro_use, ..] | [sym::macro_escape, ..] => {
                            self.check_macro_use(hir_id, attr, target)
                        }
                        [sym::path, ..] => self.check_generic_attr(hir_id, attr, target, Target::Mod),
                        [sym::macro_export, ..] => self.check_macro_export(hir_id, attr, target),
                        [sym::ignore, ..] | [sym::should_panic, ..] => {
                            self.check_generic_attr(hir_id, attr, target, Target::Fn)
                        }
                        [sym::automatically_derived, ..] => {
                            self.check_generic_attr(hir_id, attr, target, Target::Impl)
                        }
                        [sym::no_implicit_prelude, ..] => {
                            self.check_generic_attr(hir_id, attr, target, Target::Mod)
                        }
                        [sym::rustc_object_lifetime_default, ..] => self.check_object_lifetime_default(hir_id),
                        [sym::proc_macro, ..] => {
                            self.check_proc_macro(hir_id, target, ProcMacroKind::FunctionLike)
                        }
                        [sym::proc_macro_attribute, ..] => {
                            self.check_proc_macro(hir_id, target, ProcMacroKind::Attribute);
                        }
                        [sym::proc_macro_derive, ..] => {
                            self.check_generic_attr(hir_id, attr, target, Target::Fn);
                            self.check_proc_macro(hir_id, target, ProcMacroKind::Derive)
                        }
                        [sym::autodiff_forward, ..] | [sym::autodiff_reverse, ..] => {
                            self.check_autodiff(hir_id, attr, span, target)
                        }
                        [sym::coroutine, ..] => {
                            self.check_coroutine(attr, target);
                        }
                        [sym::type_const, ..] => {
                            self.check_type_const(hir_id,attr, target);
                        }
                        [sym::linkage, ..] => self.check_linkage(attr, span, target),
                        [
                            // ok
                            sym::allow
                            | sym::expect
                            | sym::warn
                            | sym::deny
                            | sym::forbid
                            | sym::cfg
                            | sym::cfg_attr
                            | sym::cfg_trace
                            | sym::cfg_attr_trace
                            | sym::export_stable // handled in `check_export`
                            // need to be fixed
                            | sym::cfi_encoding // FIXME(cfi_encoding)
                            | sym::pointee // FIXME(derive_coerce_pointee)
                            | sym::omit_gdb_pretty_printer_section // FIXME(omit_gdb_pretty_printer_section)
                            | sym::instruction_set // broken on stable!!!
                            | sym::windows_subsystem // broken on stable!!!
                            | sym::patchable_function_entry // FIXME(patchable_function_entry)
                            | sym::deprecated_safe // FIXME(deprecated_safe)
                            // internal
                            | sym::prelude_import
                            | sym::panic_handler
                            | sym::allow_internal_unsafe
                            | sym::fundamental
                            | sym::lang
                            | sym::needs_allocator
                            | sym::default_lib_allocator
                            | sym::custom_mir,
                            ..
                        ] => {}
                        [name, ..] => {
                            match BUILTIN_ATTRIBUTE_MAP.get(name) {
                                // checked below
                                Some(BuiltinAttribute { type_: AttributeType::CrateLevel, .. }) => {}
                                Some(_) => {
                                    // FIXME: differentiate between unstable and internal attributes just
                                    // like we do with features instead of just accepting `rustc_`
                                    // attributes by name. That should allow trimming the above list, too.
                                    if !name.as_str().starts_with("rustc_") {
                                        span_bug!(
                                            attr.span(),
                                            "builtin attribute {name:?} not handled by `CheckAttrVisitor`"
                                        )
                                    }
                                }
                                None => (),
                            }
                        }
                        [] => unreachable!(),
                    }
                }
            }

            let builtin = attr.ident().and_then(|ident| BUILTIN_ATTRIBUTE_MAP.get(&ident.name));

            if hir_id != CRATE_HIR_ID {
                if let Some(BuiltinAttribute { type_: AttributeType::CrateLevel, .. }) =
                    attr.ident().and_then(|ident| BUILTIN_ATTRIBUTE_MAP.get(&ident.name))
                {
                    match style {
                        Some(ast::AttrStyle::Outer) => self.tcx.emit_node_span_lint(
                            UNUSED_ATTRIBUTES,
                            hir_id,
                            attr.span(),
                            errors::OuterCrateLevelAttr,
                        ),
                        Some(ast::AttrStyle::Inner) | None => self.tcx.emit_node_span_lint(
                            UNUSED_ATTRIBUTES,
                            hir_id,
                            attr.span(),
                            errors::InnerCrateLevelAttr,
                        ),
                    }
                }
            }

            if let Some(BuiltinAttribute { duplicates, .. }) = builtin {
                check_duplicates(self.tcx, attr, hir_id, *duplicates, &mut seen);
            }

            self.check_unused_attribute(hir_id, attr, style)
        }

        self.check_repr(attrs, span, target, item, hir_id);
        self.check_rustc_force_inline(hir_id, attrs, span, target);
        self.check_mix_no_mangle_export(hir_id, attrs);
    }

    fn inline_attr_str_error_with_macro_def(&self, hir_id: HirId, attr_span: Span, sym: &str) {
        self.tcx.emit_node_span_lint(
            UNUSED_ATTRIBUTES,
            hir_id,
            attr_span,
            errors::IgnoredAttrWithMacro { sym },
        );
    }

    fn inline_attr_str_error_without_macro_def(&self, hir_id: HirId, attr_span: Span, sym: &str) {
        self.tcx.emit_node_span_lint(
            UNUSED_ATTRIBUTES,
            hir_id,
            attr_span,
            errors::IgnoredAttr { sym },
        );
    }

    /// Checks if `#[diagnostic::do_not_recommend]` is applied on a trait impl.
    fn check_do_not_recommend(
        &self,
        attr_span: Span,
        hir_id: HirId,
        target: Target,
        attr: &Attribute,
        item: Option<ItemLike<'_>>,
    ) {
        if !matches!(target, Target::Impl)
            || matches!(
                item,
                Some(ItemLike::Item(hir::Item {  kind: hir::ItemKind::Impl(_impl),.. }))
                    if _impl.of_trait.is_none()
            )
        {
            self.tcx.emit_node_span_lint(
                UNKNOWN_OR_MALFORMED_DIAGNOSTIC_ATTRIBUTES,
                hir_id,
                attr_span,
                errors::IncorrectDoNotRecommendLocation,
            );
        }
        if !attr.is_word() {
            self.tcx.emit_node_span_lint(
                UNKNOWN_OR_MALFORMED_DIAGNOSTIC_ATTRIBUTES,
                hir_id,
                attr_span,
                errors::DoNotRecommendDoesNotExpectArgs,
            );
        }
    }

    /// Checks if `#[diagnostic::on_unimplemented]` is applied to a trait definition
    fn check_diagnostic_on_unimplemented(&self, attr_span: Span, hir_id: HirId, target: Target) {
        if !matches!(target, Target::Trait) {
            self.tcx.emit_node_span_lint(
                UNKNOWN_OR_MALFORMED_DIAGNOSTIC_ATTRIBUTES,
                hir_id,
                attr_span,
                DiagnosticOnUnimplementedOnlyForTraits,
            );
        }
    }

    /// Checks if an `#[inline]` is applied to a function or a closure.
    fn check_inline(
        &self,
        hir_id: HirId,
        attr_span: Span,
        defn_span: Span,
        kind: &InlineAttr,
        target: Target,
    ) {
        match target {
            Target::Fn
            | Target::Closure
            | Target::Method(MethodKind::Trait { body: true } | MethodKind::Inherent) => {}
            Target::Method(MethodKind::Trait { body: false }) | Target::ForeignFn => {
                self.tcx.emit_node_span_lint(
                    UNUSED_ATTRIBUTES,
                    hir_id,
                    attr_span,
                    errors::IgnoredInlineAttrFnProto,
                )
            }
            // FIXME(#65833): We permit associated consts to have an `#[inline]` attribute with
            // just a lint, because we previously erroneously allowed it and some crates used it
            // accidentally, to be compatible with crates depending on them, we can't throw an
            // error here.
            Target::AssocConst => self.tcx.emit_node_span_lint(
                UNUSED_ATTRIBUTES,
                hir_id,
                attr_span,
                errors::IgnoredInlineAttrConstants,
            ),
            // FIXME(#80564): Same for fields, arms, and macro defs
            Target::Field | Target::Arm | Target::MacroDef => {
                self.inline_attr_str_error_with_macro_def(hir_id, attr_span, "inline")
            }
            _ => {
                self.dcx().emit_err(errors::InlineNotFnOrClosure { attr_span, defn_span });
            }
        }

        // `#[inline]` is ignored if the symbol must be codegened upstream because it's exported.
        if let Some(did) = hir_id.as_owner()
            && self.tcx.def_kind(did).has_codegen_attrs()
            && kind != &InlineAttr::Never
        {
            let attrs = self.tcx.codegen_fn_attrs(did);
            // Not checking naked as `#[inline]` is forbidden for naked functions anyways.
            if attrs.contains_extern_indicator() {
                self.tcx.emit_node_span_lint(
                    UNUSED_ATTRIBUTES,
                    hir_id,
                    attr_span,
                    errors::InlineIgnoredForExported {},
                );
            }
        }
    }

    /// Checks that `#[coverage(..)]` is applied to a function/closure/method,
    /// or to an impl block or module.
    fn check_coverage(&self, attr: &Attribute, target_span: Span, target: Target) {
        let mut not_fn_impl_mod = None;
        let mut no_body = None;

        match target {
            Target::Fn
            | Target::Closure
            | Target::Method(MethodKind::Trait { body: true } | MethodKind::Inherent)
            | Target::Impl
            | Target::Mod => return,

            // These are "functions", but they aren't allowed because they don't
            // have a body, so the usual explanation would be confusing.
            Target::Method(MethodKind::Trait { body: false }) | Target::ForeignFn => {
                no_body = Some(target_span);
            }

            _ => {
                not_fn_impl_mod = Some(target_span);
            }
        }

        self.dcx().emit_err(errors::CoverageAttributeNotAllowed {
            attr_span: attr.span(),
            not_fn_impl_mod,
            no_body,
            help: (),
        });
    }

    /// Checks that `#[optimize(..)]` is applied to a function/closure/method,
    /// or to an impl block or module.
    fn check_optimize(&self, hir_id: HirId, attr_span: Span, span: Span, target: Target) {
        let is_valid = matches!(
            target,
            Target::Fn
                | Target::Closure
                | Target::Method(MethodKind::Trait { body: true } | MethodKind::Inherent)
        );
        if !is_valid {
            self.dcx().emit_err(errors::OptimizeInvalidTarget {
                attr_span,
                defn_span: span,
                on_crate: hir_id == CRATE_HIR_ID,
            });
        }
    }

    fn check_no_sanitize(&self, attr: &Attribute, span: Span, target: Target) {
        if let Some(list) = attr.meta_item_list() {
            for item in list.iter() {
                let sym = item.name();
                match sym {
                    Some(s @ sym::address | s @ sym::hwaddress) => {
                        let is_valid =
                            matches!(target, Target::Fn | Target::Method(..) | Target::Static);
                        if !is_valid {
                            self.dcx().emit_err(errors::NoSanitize {
                                attr_span: item.span(),
                                defn_span: span,
                                accepted_kind: "a function or static",
                                attr_str: s.as_str(),
                            });
                        }
                    }
                    _ => {
                        let is_valid = matches!(target, Target::Fn | Target::Method(..));
                        if !is_valid {
                            self.dcx().emit_err(errors::NoSanitize {
                                attr_span: item.span(),
                                defn_span: span,
                                accepted_kind: "a function",
                                attr_str: &match sym {
                                    Some(name) => name.to_string(),
                                    None => "...".to_string(),
                                },
                            });
                        }
                    }
                }
            }
        }
    }

    fn check_generic_attr(
        &self,
        hir_id: HirId,
        attr: &Attribute,
        target: Target,
        allowed_target: Target,
    ) {
        if target != allowed_target {
            let path = attr.path();
            let path: Vec<_> = path.iter().map(|s| s.as_str()).collect();
            let attr_name = path.join("::");
            self.tcx.emit_node_span_lint(
                UNUSED_ATTRIBUTES,
                hir_id,
                attr.span(),
                errors::OnlyHasEffectOn {
                    attr_name,
                    target_name: allowed_target.name().replace(' ', "_"),
                },
            );
        }
    }

    /// Checks if `#[naked]` is applied to a function definition.
<<<<<<< HEAD
    fn check_naked(
        &self,
        hir_id: HirId,
        attr: &Attribute,
        span: Span,
        target: Target,
        attrs: &[Attribute],
    ) {
        // many attributes don't make sense in combination with #[naked].
        // Notable attributes that are incompatible with `#[naked]` are:
        //
        // * `#[inline]`
        // * `#[track_caller]`
        // * `#[test]`, `#[ignore]`, `#[should_panic]`
        //
        // NOTE: when making changes to this list, check that `error_codes/E0736.md` remains
        // accurate.
        const ALLOW_LIST: &[rustc_span::Symbol] = &[
            // conditional compilation
            sym::cfg_trace,
            sym::cfg_attr_trace,
            // testing (allowed here so better errors can be generated in `rustc_builtin_macros::test`)
            sym::test,
            sym::ignore,
            sym::should_panic,
            sym::bench,
            // diagnostics
            sym::allow,
            sym::warn,
            sym::deny,
            sym::forbid,
            // FIXME(jdonszelmann): not used, because already a new-style attr (ugh)
            sym::deprecated,
            sym::must_use,
            // abi, linking and FFI
            sym::export_name,
            sym::link_section,
            sym::linkage,
            sym::no_mangle,
            sym::naked,
            sym::instruction_set,
            sym::repr,
            sym::align,
            sym::rustc_std_internal_symbol,
            // code generation
            sym::cold,
            // documentation
            sym::doc,
        ];

=======
    fn check_naked(&self, hir_id: HirId, attr_span: Span, span: Span, target: Target) {
>>>>>>> d41e12f1
        match target {
            Target::Fn
            | Target::Method(MethodKind::Trait { body: true } | MethodKind::Inherent) => {
                let fn_sig = self.tcx.hir_node(hir_id).fn_sig().unwrap();
                let abi = fn_sig.header.abi;
                if abi.is_rustic_abi() && !self.tcx.features().naked_functions_rustic_abi() {
                    feature_err(
                        &self.tcx.sess,
                        sym::naked_functions_rustic_abi,
                        fn_sig.span,
                        format!(
                            "`#[naked]` is currently unstable on `extern \"{}\"` functions",
                            abi.as_str()
                        ),
                    )
                    .emit();
                }
<<<<<<< HEAD

                for other_attr in attrs {
                    // this covers "sugared doc comments" of the form `/// ...`
                    // it does not cover `#[doc = "..."]`, which is handled below
                    if other_attr.is_doc_comment() {
                        continue;
                    }

                    // FIXME(jdonszelmann): once naked uses new-style parsing,
                    // this check can be part of the parser and be removed here
                    match other_attr {
                        Attribute::Parsed(
                            AttributeKind::Deprecation { .. }
                            | AttributeKind::Repr { .. }
                            | AttributeKind::Align { .. },
                        ) => {
                            continue;
                        }
                        Attribute::Parsed(AttributeKind::Inline(.., span)) => {
                            self.dcx().emit_err(errors::NakedFunctionIncompatibleAttribute {
                                span: *span,
                                naked_span: attr.span(),
                                attr: sym::inline.to_string(),
                            });

                            return;
                        }
                        // FIXME(jdonszelmann): make exhaustive
                        _ => {}
                    }

                    if other_attr.has_name(sym::target_feature) {
                        if !self.tcx.features().naked_functions_target_feature() {
                            feature_err(
                                &self.tcx.sess,
                                sym::naked_functions_target_feature,
                                other_attr.span(),
                                "`#[target_feature(/* ... */)]` is currently unstable on `#[naked]` functions",
                            ).emit();

                            return;
                        } else {
                            continue;
                        }
                    }

                    if !other_attr.has_any_name(ALLOW_LIST)
                        && !matches!(other_attr.path().as_slice(), [sym::rustfmt, ..])
                    {
                        let path = other_attr.path();
                        let path: Vec<_> = path.iter().map(|s| s.as_str()).collect();
                        let other_attr_name = path.join("::");

                        self.dcx().emit_err(errors::NakedFunctionIncompatibleAttribute {
                            span: other_attr.span(),
                            naked_span: attr.span(),
                            attr: other_attr_name,
                        });

                        return;
                    }
                }
=======
>>>>>>> d41e12f1
            }
            _ => {
                self.dcx().emit_err(errors::AttrShouldBeAppliedToFn {
                    attr_span,
                    defn_span: span,
                    on_crate: hir_id == CRATE_HIR_ID,
                });
            }
        }
    }

    /// Debugging aid for `object_lifetime_default` query.
    fn check_object_lifetime_default(&self, hir_id: HirId) {
        let tcx = self.tcx;
        if let Some(owner_id) = hir_id.as_owner()
            && let Some(generics) = tcx.hir_get_generics(owner_id.def_id)
        {
            for p in generics.params {
                let hir::GenericParamKind::Type { .. } = p.kind else { continue };
                let default = tcx.object_lifetime_default(p.def_id);
                let repr = match default {
                    ObjectLifetimeDefault::Empty => "BaseDefault".to_owned(),
                    ObjectLifetimeDefault::Static => "'static".to_owned(),
                    ObjectLifetimeDefault::Param(def_id) => tcx.item_name(def_id).to_string(),
                    ObjectLifetimeDefault::Ambiguous => "Ambiguous".to_owned(),
                };
                tcx.dcx().emit_err(errors::ObjectLifetimeErr { span: p.span, repr });
            }
        }
    }

    /// Checks if `#[collapse_debuginfo]` is applied to a macro.
    fn check_collapse_debuginfo(&self, attr: &Attribute, span: Span, target: Target) {
        match target {
            Target::MacroDef => {}
            _ => {
                self.tcx.dcx().emit_err(errors::CollapseDebuginfo {
                    attr_span: attr.span(),
                    defn_span: span,
                });
            }
        }
    }

    /// Checks if a `#[track_caller]` is applied to a function.
    fn check_track_caller(
        &self,
        hir_id: HirId,
        attr_span: Span,
        attrs: &[Attribute],
        span: Span,
        target: Target,
    ) {
        match target {
            Target::Fn => {
                // `#[track_caller]` is not valid on weak lang items because they are called via
                // `extern` declarations and `#[track_caller]` would alter their ABI.
                if let Some((lang_item, _)) = hir::lang_items::extract(attrs)
                    && let Some(item) = hir::LangItem::from_name(lang_item)
                    && item.is_weak()
                {
                    let sig = self.tcx.hir_node(hir_id).fn_sig().unwrap();

                    self.dcx().emit_err(errors::LangItemWithTrackCaller {
                        attr_span,
                        name: lang_item,
                        sig_span: sig.span,
                    });
                }
            }
            Target::Method(..) | Target::ForeignFn | Target::Closure => {}
            // FIXME(#80564): We permit struct fields, match arms and macro defs to have an
            // `#[track_caller]` attribute with just a lint, because we previously
            // erroneously allowed it and some crates used it accidentally, to be compatible
            // with crates depending on them, we can't throw an error here.
            Target::Field | Target::Arm | Target::MacroDef => {
<<<<<<< HEAD
                for attr in attrs {
                    self.inline_attr_str_error_with_macro_def(hir_id, attr.span(), "track_caller");
                }
=======
                self.inline_attr_str_error_with_macro_def(hir_id, attr_span, "track_caller");
>>>>>>> d41e12f1
            }
            _ => {
                self.dcx().emit_err(errors::TrackedCallerWrongLocation {
                    attr_span,
                    defn_span: span,
                    on_crate: hir_id == CRATE_HIR_ID,
                });
            }
        }
    }

    /// Checks if the `#[non_exhaustive]` attribute on an `item` is valid.
    fn check_non_exhaustive(
        &self,
        hir_id: HirId,
        attr: &Attribute,
        span: Span,
        target: Target,
        item: Option<ItemLike<'_>>,
    ) {
        match target {
            Target::Struct => {
                if let Some(ItemLike::Item(hir::Item {
                    kind: hir::ItemKind::Struct(_, _, hir::VariantData::Struct { fields, .. }),
                    ..
                })) = item
                    && !fields.is_empty()
                    && fields.iter().any(|f| f.default.is_some())
                {
                    self.dcx().emit_err(errors::NonExhaustiveWithDefaultFieldValues {
                        attr_span: attr.span(),
                        defn_span: span,
                    });
                }
            }
            Target::Enum | Target::Variant => {}
            // FIXME(#80564): We permit struct fields, match arms and macro defs to have an
            // `#[non_exhaustive]` attribute with just a lint, because we previously
            // erroneously allowed it and some crates used it accidentally, to be compatible
            // with crates depending on them, we can't throw an error here.
            Target::Field | Target::Arm | Target::MacroDef => {
                self.inline_attr_str_error_with_macro_def(hir_id, attr.span(), "non_exhaustive");
            }
            _ => {
                self.dcx().emit_err(errors::NonExhaustiveWrongLocation {
                    attr_span: attr.span(),
                    defn_span: span,
                });
            }
        }
    }

    /// Checks if the `#[marker]` attribute on an `item` is valid.
    fn check_marker(&self, hir_id: HirId, attr: &Attribute, span: Span, target: Target) {
        match target {
            Target::Trait => {}
            // FIXME(#80564): We permit struct fields, match arms and macro defs to have an
            // `#[marker]` attribute with just a lint, because we previously
            // erroneously allowed it and some crates used it accidentally, to be compatible
            // with crates depending on them, we can't throw an error here.
            Target::Field | Target::Arm | Target::MacroDef => {
                self.inline_attr_str_error_with_macro_def(hir_id, attr.span(), "marker");
            }
            _ => {
                self.dcx().emit_err(errors::AttrShouldBeAppliedToTrait {
                    attr_span: attr.span(),
                    defn_span: span,
                });
            }
        }
    }

    /// Checks if the `#[target_feature]` attribute on `item` is valid.
    fn check_target_feature(
        &self,
        hir_id: HirId,
        attr: &Attribute,
        span: Span,
        target: Target,
        attrs: &[Attribute],
    ) {
        match target {
            Target::Method(MethodKind::Trait { body: true } | MethodKind::Inherent)
            | Target::Fn => {
                // `#[target_feature]` is not allowed in lang items.
                if let Some((lang_item, _)) = hir::lang_items::extract(attrs)
                    // Calling functions with `#[target_feature]` is
                    // not unsafe on WASM, see #84988
                    && !self.tcx.sess.target.is_like_wasm
                    && !self.tcx.sess.opts.actually_rustdoc
                {
                    let sig = self.tcx.hir_node(hir_id).fn_sig().unwrap();

                    self.dcx().emit_err(errors::LangItemWithTargetFeature {
                        attr_span: attr.span(),
                        name: lang_item,
                        sig_span: sig.span,
                    });
                }
            }
            // FIXME: #[target_feature] was previously erroneously allowed on statements and some
            // crates used this, so only emit a warning.
            Target::Statement => {
                self.tcx.emit_node_span_lint(
                    UNUSED_ATTRIBUTES,
                    hir_id,
                    attr.span(),
                    errors::TargetFeatureOnStatement,
                );
            }
            // FIXME(#80564): We permit struct fields, match arms and macro defs to have an
            // `#[target_feature]` attribute with just a lint, because we previously
            // erroneously allowed it and some crates used it accidentally, to be compatible
            // with crates depending on them, we can't throw an error here.
            Target::Field | Target::Arm | Target::MacroDef => {
                self.inline_attr_str_error_with_macro_def(hir_id, attr.span(), "target_feature");
            }
            _ => {
                self.dcx().emit_err(errors::AttrShouldBeAppliedToFn {
                    attr_span: attr.span(),
                    defn_span: span,
                    on_crate: hir_id == CRATE_HIR_ID,
                });
            }
        }
    }

    /// Checks if the `#[thread_local]` attribute on `item` is valid.
    fn check_thread_local(&self, attr: &Attribute, span: Span, target: Target) {
        match target {
            Target::ForeignStatic | Target::Static => {}
            _ => {
                self.dcx().emit_err(errors::AttrShouldBeAppliedToStatic {
                    attr_span: attr.span(),
                    defn_span: span,
                });
            }
        }
    }

    fn doc_attr_str_error(&self, meta: &MetaItemInner, attr_name: &str) {
        self.dcx().emit_err(errors::DocExpectStr { attr_span: meta.span(), attr_name });
    }

    fn check_doc_alias_value(
        &self,
        meta: &MetaItemInner,
        doc_alias: Symbol,
        hir_id: HirId,
        target: Target,
        is_list: bool,
        aliases: &mut FxHashMap<String, Span>,
    ) {
        let tcx = self.tcx;
        let span = meta.name_value_literal_span().unwrap_or_else(|| meta.span());
        let attr_str =
            &format!("`#[doc(alias{})]`", if is_list { "(\"...\")" } else { " = \"...\"" });
        if doc_alias == sym::empty {
            tcx.dcx().emit_err(errors::DocAliasEmpty { span, attr_str });
            return;
        }

        let doc_alias_str = doc_alias.as_str();
        if let Some(c) = doc_alias_str
            .chars()
            .find(|&c| c == '"' || c == '\'' || (c.is_whitespace() && c != ' '))
        {
            tcx.dcx().emit_err(errors::DocAliasBadChar { span, attr_str, char_: c });
            return;
        }
        if doc_alias_str.starts_with(' ') || doc_alias_str.ends_with(' ') {
            tcx.dcx().emit_err(errors::DocAliasStartEnd { span, attr_str });
            return;
        }

        let span = meta.span();
        if let Some(location) = match target {
            Target::AssocTy => {
                let parent_def_id = self.tcx.hir_get_parent_item(hir_id).def_id;
                let containing_item = self.tcx.hir_expect_item(parent_def_id);
                if Target::from_item(containing_item) == Target::Impl {
                    Some("type alias in implementation block")
                } else {
                    None
                }
            }
            Target::AssocConst => {
                let parent_def_id = self.tcx.hir_get_parent_item(hir_id).def_id;
                let containing_item = self.tcx.hir_expect_item(parent_def_id);
                // We can't link to trait impl's consts.
                let err = "associated constant in trait implementation block";
                match containing_item.kind {
                    ItemKind::Impl(hir::Impl { of_trait: Some(_), .. }) => Some(err),
                    _ => None,
                }
            }
            // we check the validity of params elsewhere
            Target::Param => return,
            Target::Expression
            | Target::Statement
            | Target::Arm
            | Target::ForeignMod
            | Target::Closure
            | Target::Impl
            | Target::WherePredicate => Some(target.name()),
            Target::ExternCrate
            | Target::Use
            | Target::Static
            | Target::Const
            | Target::Fn
            | Target::Mod
            | Target::GlobalAsm
            | Target::TyAlias
            | Target::Enum
            | Target::Variant
            | Target::Struct
            | Target::Field
            | Target::Union
            | Target::Trait
            | Target::TraitAlias
            | Target::Method(..)
            | Target::ForeignFn
            | Target::ForeignStatic
            | Target::ForeignTy
            | Target::GenericParam(..)
            | Target::MacroDef
            | Target::PatField
            | Target::ExprField => None,
        } {
            tcx.dcx().emit_err(errors::DocAliasBadLocation { span, attr_str, location });
            return;
        }
        if self.tcx.hir_opt_name(hir_id) == Some(doc_alias) {
            tcx.dcx().emit_err(errors::DocAliasNotAnAlias { span, attr_str });
            return;
        }
        if let Err(entry) = aliases.try_insert(doc_alias_str.to_owned(), span) {
            self.tcx.emit_node_span_lint(
                UNUSED_ATTRIBUTES,
                hir_id,
                span,
                errors::DocAliasDuplicated { first_defn: *entry.entry.get() },
            );
        }
    }

    fn check_doc_alias(
        &self,
        meta: &MetaItemInner,
        hir_id: HirId,
        target: Target,
        aliases: &mut FxHashMap<String, Span>,
    ) {
        if let Some(values) = meta.meta_item_list() {
            for v in values {
                match v.lit() {
                    Some(l) => match l.kind {
                        LitKind::Str(s, _) => {
                            self.check_doc_alias_value(v, s, hir_id, target, true, aliases);
                        }
                        _ => {
                            self.tcx
                                .dcx()
                                .emit_err(errors::DocAliasNotStringLiteral { span: v.span() });
                        }
                    },
                    None => {
                        self.tcx
                            .dcx()
                            .emit_err(errors::DocAliasNotStringLiteral { span: v.span() });
                    }
                }
            }
        } else if let Some(doc_alias) = meta.value_str() {
            self.check_doc_alias_value(meta, doc_alias, hir_id, target, false, aliases)
        } else {
            self.dcx().emit_err(errors::DocAliasMalformed { span: meta.span() });
        }
    }

    fn check_doc_keyword(&self, meta: &MetaItemInner, hir_id: HirId) {
        fn is_doc_keyword(s: Symbol) -> bool {
            // FIXME: Once rustdoc can handle URL conflicts on case insensitive file systems, we
            // can remove the `SelfTy` case here, remove `sym::SelfTy`, and update the
            // `#[doc(keyword = "SelfTy")` attribute in `library/std/src/keyword_docs.rs`.
            s.is_reserved(|| edition::LATEST_STABLE_EDITION) || s.is_weak() || s == sym::SelfTy
        }

        let doc_keyword = match meta.value_str() {
            Some(value) if value != sym::empty => value,
            _ => return self.doc_attr_str_error(meta, "keyword"),
        };

        let item_kind = match self.tcx.hir_node(hir_id) {
            hir::Node::Item(item) => Some(&item.kind),
            _ => None,
        };
        match item_kind {
            Some(ItemKind::Mod(_, module)) => {
                if !module.item_ids.is_empty() {
                    self.dcx().emit_err(errors::DocKeywordEmptyMod { span: meta.span() });
                    return;
                }
            }
            _ => {
                self.dcx().emit_err(errors::DocKeywordNotMod { span: meta.span() });
                return;
            }
        }
        if !is_doc_keyword(doc_keyword) {
            self.dcx().emit_err(errors::DocKeywordNotKeyword {
                span: meta.name_value_literal_span().unwrap_or_else(|| meta.span()),
                keyword: doc_keyword,
            });
        }
    }

    fn check_doc_fake_variadic(&self, meta: &MetaItemInner, hir_id: HirId) {
        let item_kind = match self.tcx.hir_node(hir_id) {
            hir::Node::Item(item) => Some(&item.kind),
            _ => None,
        };
        match item_kind {
            Some(ItemKind::Impl(i)) => {
                let is_valid = doc_fake_variadic_is_allowed_self_ty(i.self_ty)
                    || if let Some(&[hir::GenericArg::Type(ty)]) = i
                        .of_trait
                        .as_ref()
                        .and_then(|trait_ref| trait_ref.path.segments.last())
                        .map(|last_segment| last_segment.args().args)
                    {
                        matches!(&ty.kind, hir::TyKind::Tup([_]))
                    } else {
                        false
                    };
                if !is_valid {
                    self.dcx().emit_err(errors::DocFakeVariadicNotValid { span: meta.span() });
                }
            }
            _ => {
                self.dcx().emit_err(errors::DocKeywordOnlyImpl { span: meta.span() });
            }
        }
    }

    fn check_doc_search_unbox(&self, meta: &MetaItemInner, hir_id: HirId) {
        let hir::Node::Item(item) = self.tcx.hir_node(hir_id) else {
            self.dcx().emit_err(errors::DocSearchUnboxInvalid { span: meta.span() });
            return;
        };
        match item.kind {
            ItemKind::Enum(_, generics, _) | ItemKind::Struct(_, generics, _)
                if generics.params.len() != 0 => {}
            ItemKind::Trait(_, _, _, generics, _, items)
                if generics.params.len() != 0
                    || items.iter().any(|item| matches!(item.kind, AssocItemKind::Type)) => {}
            ItemKind::TyAlias(_, generics, _) if generics.params.len() != 0 => {}
            _ => {
                self.dcx().emit_err(errors::DocSearchUnboxInvalid { span: meta.span() });
            }
        }
    }

    /// Checks `#[doc(inline)]`/`#[doc(no_inline)]` attributes.
    ///
    /// A doc inlining attribute is invalid if it is applied to a non-`use` item, or
    /// if there are conflicting attributes for one item.
    ///
    /// `specified_inline` is used to keep track of whether we have
    /// already seen an inlining attribute for this item.
    /// If so, `specified_inline` holds the value and the span of
    /// the first `inline`/`no_inline` attribute.
    fn check_doc_inline(
        &self,
        style: AttrStyle,
        meta: &MetaItemInner,
        hir_id: HirId,
        target: Target,
        specified_inline: &mut Option<(bool, Span)>,
    ) {
        match target {
            Target::Use | Target::ExternCrate => {
                let do_inline = meta.has_name(sym::inline);
                if let Some((prev_inline, prev_span)) = *specified_inline {
                    if do_inline != prev_inline {
                        let mut spans = MultiSpan::from_spans(vec![prev_span, meta.span()]);
                        spans.push_span_label(prev_span, fluent::passes_doc_inline_conflict_first);
                        spans.push_span_label(
                            meta.span(),
                            fluent::passes_doc_inline_conflict_second,
                        );
                        self.dcx().emit_err(errors::DocKeywordConflict { spans });
                    }
                } else {
                    *specified_inline = Some((do_inline, meta.span()));
                }
            }
            _ => {
                self.tcx.emit_node_span_lint(
                    INVALID_DOC_ATTRIBUTES,
                    hir_id,
                    meta.span(),
                    errors::DocInlineOnlyUse {
                        attr_span: meta.span(),
                        item_span: (style == AttrStyle::Outer).then(|| self.tcx.hir_span(hir_id)),
                    },
                );
            }
        }
    }

    fn check_doc_masked(
        &self,
        style: AttrStyle,
        meta: &MetaItemInner,
        hir_id: HirId,
        target: Target,
    ) {
        if target != Target::ExternCrate {
            self.tcx.emit_node_span_lint(
                INVALID_DOC_ATTRIBUTES,
                hir_id,
                meta.span(),
                errors::DocMaskedOnlyExternCrate {
                    attr_span: meta.span(),
                    item_span: (style == AttrStyle::Outer).then(|| self.tcx.hir_span(hir_id)),
                },
            );
            return;
        }

        if self.tcx.extern_mod_stmt_cnum(hir_id.owner).is_none() {
            self.tcx.emit_node_span_lint(
                INVALID_DOC_ATTRIBUTES,
                hir_id,
                meta.span(),
                errors::DocMaskedNotExternCrateSelf {
                    attr_span: meta.span(),
                    item_span: (style == AttrStyle::Outer).then(|| self.tcx.hir_span(hir_id)),
                },
            );
        }
    }

    /// Checks that an attribute is *not* used at the crate level. Returns `true` if valid.
    fn check_attr_not_crate_level(
        &self,
        meta: &MetaItemInner,
        hir_id: HirId,
        attr_name: &str,
    ) -> bool {
        if CRATE_HIR_ID == hir_id {
            self.dcx().emit_err(errors::DocAttrNotCrateLevel { span: meta.span(), attr_name });
            return false;
        }
        true
    }

    /// Checks that an attribute is used at the crate level. Returns `true` if valid.
    fn check_attr_crate_level(
        &self,
        attr: &Attribute,
        style: AttrStyle,
        meta: &MetaItemInner,
        hir_id: HirId,
    ) -> bool {
        if hir_id != CRATE_HIR_ID {
            // insert a bang between `#` and `[...`
            let bang_span = attr.span().lo() + BytePos(1);
            let sugg = (style == AttrStyle::Outer
                && self.tcx.hir_get_parent_item(hir_id) == CRATE_OWNER_ID)
                .then_some(errors::AttrCrateLevelOnlySugg {
                    attr: attr.span().with_lo(bang_span).with_hi(bang_span),
                });
            self.tcx.emit_node_span_lint(
                INVALID_DOC_ATTRIBUTES,
                hir_id,
                meta.span(),
                errors::AttrCrateLevelOnly { sugg },
            );
            return false;
        }
        true
    }

    /// Checks that `doc(test(...))` attribute contains only valid attributes and are at the right place.
    fn check_test_attr(
        &self,
        attr: &Attribute,
        style: AttrStyle,
        meta: &MetaItemInner,
        hir_id: HirId,
    ) {
        if let Some(metas) = meta.meta_item_list() {
            for i_meta in metas {
                match (i_meta.name(), i_meta.meta_item()) {
                    (Some(sym::attr), _) => {
                        // Allowed everywhere like `#[doc]`
                    }
                    (Some(sym::no_crate_inject), _) => {
                        self.check_attr_crate_level(attr, style, meta, hir_id);
                    }
                    (_, Some(m)) => {
                        self.tcx.emit_node_span_lint(
                            INVALID_DOC_ATTRIBUTES,
                            hir_id,
                            i_meta.span(),
                            errors::DocTestUnknown {
                                path: rustc_ast_pretty::pprust::path_to_string(&m.path),
                            },
                        );
                    }
                    (_, None) => {
                        self.tcx.emit_node_span_lint(
                            INVALID_DOC_ATTRIBUTES,
                            hir_id,
                            i_meta.span(),
                            errors::DocTestLiteral,
                        );
                    }
                }
            }
        } else {
            self.tcx.emit_node_span_lint(
                INVALID_DOC_ATTRIBUTES,
                hir_id,
                meta.span(),
                errors::DocTestTakesList,
            );
        }
    }

    /// Check that the `#![doc(cfg_hide(...))]` attribute only contains a list of attributes.
    ///
    fn check_doc_cfg_hide(&self, meta: &MetaItemInner, hir_id: HirId) {
        if meta.meta_item_list().is_none() {
            self.tcx.emit_node_span_lint(
                INVALID_DOC_ATTRIBUTES,
                hir_id,
                meta.span(),
                errors::DocCfgHideTakesList,
            );
        }
    }

    /// Runs various checks on `#[doc]` attributes.
    ///
    /// `specified_inline` should be initialized to `None` and kept for the scope
    /// of one item. Read the documentation of [`check_doc_inline`] for more information.
    ///
    /// [`check_doc_inline`]: Self::check_doc_inline
    fn check_doc_attrs(
        &self,
        attr: &Attribute,
        style: AttrStyle,
        hir_id: HirId,
        target: Target,
        specified_inline: &mut Option<(bool, Span)>,
        aliases: &mut FxHashMap<String, Span>,
    ) {
        if let Some(list) = attr.meta_item_list() {
            for meta in &list {
                if let Some(i_meta) = meta.meta_item() {
                    match i_meta.name() {
                        Some(sym::alias) => {
                            if self.check_attr_not_crate_level(meta, hir_id, "alias") {
                                self.check_doc_alias(meta, hir_id, target, aliases);
                            }
                        }

                        Some(sym::keyword) => {
                            if self.check_attr_not_crate_level(meta, hir_id, "keyword") {
                                self.check_doc_keyword(meta, hir_id);
                            }
                        }

                        Some(sym::fake_variadic) => {
                            if self.check_attr_not_crate_level(meta, hir_id, "fake_variadic") {
                                self.check_doc_fake_variadic(meta, hir_id);
                            }
                        }

                        Some(sym::search_unbox) => {
                            if self.check_attr_not_crate_level(meta, hir_id, "fake_variadic") {
                                self.check_doc_search_unbox(meta, hir_id);
                            }
                        }

                        Some(sym::test) => {
                            self.check_test_attr(attr, style, meta, hir_id);
                        }

                        Some(
                            sym::html_favicon_url
                            | sym::html_logo_url
                            | sym::html_playground_url
                            | sym::issue_tracker_base_url
                            | sym::html_root_url
                            | sym::html_no_source,
                        ) => {
                            self.check_attr_crate_level(attr, style, meta, hir_id);
                        }

                        Some(sym::cfg_hide) => {
                            if self.check_attr_crate_level(attr, style, meta, hir_id) {
                                self.check_doc_cfg_hide(meta, hir_id);
                            }
                        }

                        Some(sym::inline | sym::no_inline) => {
                            self.check_doc_inline(style, meta, hir_id, target, specified_inline)
                        }

                        Some(sym::masked) => self.check_doc_masked(style, meta, hir_id, target),

                        Some(sym::cfg | sym::hidden | sym::notable_trait) => {}

                        Some(sym::rust_logo) => {
                            if self.check_attr_crate_level(attr, style, meta, hir_id)
                                && !self.tcx.features().rustdoc_internals()
                            {
                                feature_err(
                                    &self.tcx.sess,
                                    sym::rustdoc_internals,
                                    meta.span(),
                                    fluent::passes_doc_rust_logo,
                                )
                                .emit();
                            }
                        }

                        _ => {
                            let path = rustc_ast_pretty::pprust::path_to_string(&i_meta.path);
                            if i_meta.has_name(sym::spotlight) {
                                self.tcx.emit_node_span_lint(
                                    INVALID_DOC_ATTRIBUTES,
                                    hir_id,
                                    i_meta.span,
                                    errors::DocTestUnknownSpotlight { path, span: i_meta.span },
                                );
                            } else if i_meta.has_name(sym::include)
                                && let Some(value) = i_meta.value_str()
                            {
                                let applicability = if list.len() == 1 {
                                    Applicability::MachineApplicable
                                } else {
                                    Applicability::MaybeIncorrect
                                };
                                // If there are multiple attributes, the suggestion would suggest
                                // deleting all of them, which is incorrect.
                                self.tcx.emit_node_span_lint(
                                    INVALID_DOC_ATTRIBUTES,
                                    hir_id,
                                    i_meta.span,
                                    errors::DocTestUnknownInclude {
                                        path,
                                        value: value.to_string(),
                                        inner: match style {
                                            AttrStyle::Inner => "!",
                                            AttrStyle::Outer => "",
                                        },
                                        sugg: (attr.span(), applicability),
                                    },
                                );
                            } else if i_meta.has_name(sym::passes)
                                || i_meta.has_name(sym::no_default_passes)
                            {
                                self.tcx.emit_node_span_lint(
                                    INVALID_DOC_ATTRIBUTES,
                                    hir_id,
                                    i_meta.span,
                                    errors::DocTestUnknownPasses { path, span: i_meta.span },
                                );
                            } else if i_meta.has_name(sym::plugins) {
                                self.tcx.emit_node_span_lint(
                                    INVALID_DOC_ATTRIBUTES,
                                    hir_id,
                                    i_meta.span,
                                    errors::DocTestUnknownPlugins { path, span: i_meta.span },
                                );
                            } else {
                                self.tcx.emit_node_span_lint(
                                    INVALID_DOC_ATTRIBUTES,
                                    hir_id,
                                    i_meta.span,
                                    errors::DocTestUnknownAny { path },
                                );
                            }
                        }
                    }
                } else {
                    self.tcx.emit_node_span_lint(
                        INVALID_DOC_ATTRIBUTES,
                        hir_id,
                        meta.span(),
                        errors::DocInvalid,
                    );
                }
            }
        }
    }

    /// Warns against some misuses of `#[pass_by_value]`
    fn check_pass_by_value(&self, attr: &Attribute, span: Span, target: Target) {
        match target {
            Target::Struct | Target::Enum | Target::TyAlias => {}
            _ => {
                self.dcx().emit_err(errors::PassByValue { attr_span: attr.span(), span });
            }
        }
    }

    fn check_allow_incoherent_impl(&self, attr: &Attribute, span: Span, target: Target) {
        match target {
            Target::Method(MethodKind::Inherent) => {}
            _ => {
                self.dcx().emit_err(errors::AllowIncoherentImpl { attr_span: attr.span(), span });
            }
        }
    }

    fn check_has_incoherent_inherent_impls(&self, attr: &Attribute, span: Span, target: Target) {
        match target {
            Target::Trait | Target::Struct | Target::Enum | Target::Union | Target::ForeignTy => {}
            _ => {
                self.tcx
                    .dcx()
                    .emit_err(errors::HasIncoherentInherentImpl { attr_span: attr.span(), span });
            }
        }
    }

    fn check_ffi_pure(&self, attr_span: Span, attrs: &[Attribute], target: Target) {
        if target != Target::ForeignFn {
            self.dcx().emit_err(errors::FfiPureInvalidTarget { attr_span });
            return;
        }
        if attrs.iter().any(|a| a.has_name(sym::ffi_const)) {
            // `#[ffi_const]` functions cannot be `#[ffi_pure]`
            self.dcx().emit_err(errors::BothFfiConstAndPure { attr_span });
        }
    }

    fn check_ffi_const(&self, attr_span: Span, target: Target) {
        if target != Target::ForeignFn {
            self.dcx().emit_err(errors::FfiConstInvalidTarget { attr_span });
        }
    }

    /// Warns against some misuses of `#[must_use]`
    fn check_must_use(&self, hir_id: HirId, attr_span: Span, target: Target) {
        if matches!(
            target,
            Target::Fn
                | Target::Enum
                | Target::Struct
                | Target::Union
                | Target::Method(MethodKind::Trait { body: false } | MethodKind::Inherent)
                | Target::ForeignFn
                // `impl Trait` in return position can trip
                // `unused_must_use` if `Trait` is marked as
                // `#[must_use]`
                | Target::Trait
        ) {
            return;
        }

        // `#[must_use]` can be applied to a trait method definition with a default body
        if let Target::Method(MethodKind::Trait { body: true }) = target
            && let parent_def_id = self.tcx.hir_get_parent_item(hir_id).def_id
            && let containing_item = self.tcx.hir_expect_item(parent_def_id)
            && let hir::ItemKind::Trait(..) = containing_item.kind
        {
            return;
        }

        let article = match target {
            Target::ExternCrate
            | Target::Enum
            | Target::Impl
            | Target::Expression
            | Target::Arm
            | Target::AssocConst
            | Target::AssocTy => "an",
            _ => "a",
        };

        self.tcx.emit_node_span_lint(
            UNUSED_ATTRIBUTES,
            hir_id,
            attr_span,
            errors::MustUseNoEffect { article, target },
        );
    }

    /// Checks if `#[must_not_suspend]` is applied to a struct, enum, union, or trait.
    fn check_must_not_suspend(&self, attr: &Attribute, span: Span, target: Target) {
        match target {
            Target::Struct | Target::Enum | Target::Union | Target::Trait => {}
            _ => {
                self.dcx().emit_err(errors::MustNotSuspend { attr_span: attr.span(), span });
            }
        }
    }

    /// Checks if `#[may_dangle]` is applied to a lifetime or type generic parameter in `Drop` impl.
    fn check_may_dangle(&self, hir_id: HirId, attr_span: Span) {
        if let hir::Node::GenericParam(param) = self.tcx.hir_node(hir_id)
            && matches!(
                param.kind,
                hir::GenericParamKind::Lifetime { .. } | hir::GenericParamKind::Type { .. }
            )
            && matches!(param.source, hir::GenericParamSource::Generics)
            && let parent_hir_id = self.tcx.parent_hir_id(hir_id)
            && let hir::Node::Item(item) = self.tcx.hir_node(parent_hir_id)
            && let hir::ItemKind::Impl(impl_) = item.kind
            && let Some(trait_) = impl_.of_trait
            && let Some(def_id) = trait_.trait_def_id()
            && self.tcx.is_lang_item(def_id, hir::LangItem::Drop)
        {
            return;
        }

        self.dcx().emit_err(errors::InvalidMayDangle { attr_span });
    }

    /// Checks if `#[cold]` is applied to a non-function.
    fn check_cold(&self, hir_id: HirId, attr_span: Span, span: Span, target: Target) {
        match target {
            Target::Fn | Target::Method(..) | Target::ForeignFn | Target::Closure => {}
            // FIXME(#80564): We permit struct fields, match arms and macro defs to have an
            // `#[cold]` attribute with just a lint, because we previously
            // erroneously allowed it and some crates used it accidentally, to be compatible
            // with crates depending on them, we can't throw an error here.
            Target::Field | Target::Arm | Target::MacroDef => {
<<<<<<< HEAD
                self.inline_attr_str_error_with_macro_def(hir_id, attr.span(), "cold");
=======
                self.inline_attr_str_error_with_macro_def(hir_id, attr_span, "cold");
>>>>>>> d41e12f1
            }
            _ => {
                // FIXME: #[cold] was previously allowed on non-functions and some crates used
                // this, so only emit a warning.
                self.tcx.emit_node_span_lint(
                    UNUSED_ATTRIBUTES,
                    hir_id,
                    attr_span,
                    errors::Cold { span, on_crate: hir_id == CRATE_HIR_ID },
                );
            }
        }
    }

    /// Checks if `#[link]` is applied to an item other than a foreign module.
    fn check_link(&self, hir_id: HirId, attr: &Attribute, span: Span, target: Target) {
        if target == Target::ForeignMod
            && let hir::Node::Item(item) = self.tcx.hir_node(hir_id)
            && let Item { kind: ItemKind::ForeignMod { abi, .. }, .. } = item
            && !matches!(abi, ExternAbi::Rust)
        {
            return;
        }

        self.tcx.emit_node_span_lint(
            UNUSED_ATTRIBUTES,
            hir_id,
            attr.span(),
            errors::Link { span: (target != Target::ForeignMod).then_some(span) },
        );
    }

    /// Checks if `#[link_name]` is applied to an item other than a foreign function or static.
    fn check_link_name(&self, hir_id: HirId, attr: &Attribute, span: Span, target: Target) {
        match target {
            Target::ForeignFn | Target::ForeignStatic => {}
            // FIXME(#80564): We permit struct fields, match arms and macro defs to have an
            // `#[link_name]` attribute with just a lint, because we previously
            // erroneously allowed it and some crates used it accidentally, to be compatible
            // with crates depending on them, we can't throw an error here.
            Target::Field | Target::Arm | Target::MacroDef => {
                self.inline_attr_str_error_with_macro_def(hir_id, attr.span(), "link_name");
            }
            _ => {
                // FIXME: #[cold] was previously allowed on non-functions/statics and some crates
                // used this, so only emit a warning.
                let attr_span = matches!(target, Target::ForeignMod).then_some(attr.span());
                if let Some(s) = attr.value_str() {
                    self.tcx.emit_node_span_lint(
                        UNUSED_ATTRIBUTES,
                        hir_id,
                        attr.span(),
                        errors::LinkName { span, attr_span, value: s.as_str() },
                    );
                } else {
                    self.tcx.emit_node_span_lint(
                        UNUSED_ATTRIBUTES,
                        hir_id,
                        attr.span(),
                        errors::LinkName { span, attr_span, value: "..." },
                    );
                };
            }
        }
    }

    /// Checks if `#[no_link]` is applied to an `extern crate`.
    fn check_no_link(&self, hir_id: HirId, attr: &Attribute, span: Span, target: Target) {
        match target {
            Target::ExternCrate => {}
            // FIXME(#80564): We permit struct fields, match arms and macro defs to have an
            // `#[no_link]` attribute with just a lint, because we previously
            // erroneously allowed it and some crates used it accidentally, to be compatible
            // with crates depending on them, we can't throw an error here.
            Target::Field | Target::Arm | Target::MacroDef => {
                self.inline_attr_str_error_with_macro_def(hir_id, attr.span(), "no_link");
            }
            _ => {
                self.dcx().emit_err(errors::NoLink { attr_span: attr.span(), span });
            }
        }
    }

    fn is_impl_item(&self, hir_id: HirId) -> bool {
        matches!(self.tcx.hir_node(hir_id), hir::Node::ImplItem(..))
    }

    /// Checks if `#[export_name]` is applied to a function or static.
    fn check_export_name(&self, hir_id: HirId, attr_span: Span, span: Span, target: Target) {
        match target {
            Target::Static | Target::Fn => {}
            Target::Method(..) if self.is_impl_item(hir_id) => {}
            // FIXME(#80564): We permit struct fields, match arms and macro defs to have an
            // `#[export_name]` attribute with just a lint, because we previously
            // erroneously allowed it and some crates used it accidentally, to be compatible
            // with crates depending on them, we can't throw an error here.
            Target::Field | Target::Arm | Target::MacroDef => {
<<<<<<< HEAD
                self.inline_attr_str_error_with_macro_def(hir_id, attr.span(), "export_name");
=======
                self.inline_attr_str_error_with_macro_def(hir_id, attr_span, "export_name");
>>>>>>> d41e12f1
            }
            _ => {
                self.dcx().emit_err(errors::ExportName { attr_span, span });
            }
        }
    }

    fn check_rustc_layout_scalar_valid_range(&self, attr: &Attribute, span: Span, target: Target) {
        if target != Target::Struct {
            self.dcx().emit_err(errors::RustcLayoutScalarValidRangeNotStruct {
                attr_span: attr.span(),
                span,
            });
            return;
        }

        let Some(list) = attr.meta_item_list() else {
            return;
        };

        if !matches!(&list[..], &[MetaItemInner::Lit(MetaItemLit { kind: LitKind::Int(..), .. })]) {
            self.tcx
                .dcx()
                .emit_err(errors::RustcLayoutScalarValidRangeArg { attr_span: attr.span() });
        }
    }

    /// Checks if `#[rustc_legacy_const_generics]` is applied to a function and has a valid argument.
    fn check_rustc_legacy_const_generics(
        &self,
        hir_id: HirId,
        attr: &Attribute,
        span: Span,
        target: Target,
        item: Option<ItemLike<'_>>,
    ) {
        let is_function = matches!(target, Target::Fn);
        if !is_function {
            self.dcx().emit_err(errors::AttrShouldBeAppliedToFn {
                attr_span: attr.span(),
                defn_span: span,
                on_crate: hir_id == CRATE_HIR_ID,
            });
            return;
        }

        let Some(list) = attr.meta_item_list() else {
            // The attribute form is validated on AST.
            return;
        };

        let Some(ItemLike::Item(Item {
            kind: ItemKind::Fn { sig: FnSig { decl, .. }, generics, .. },
            ..
        })) = item
        else {
            bug!("should be a function item");
        };

        for param in generics.params {
            match param.kind {
                hir::GenericParamKind::Const { .. } => {}
                _ => {
                    self.dcx().emit_err(errors::RustcLegacyConstGenericsOnly {
                        attr_span: attr.span(),
                        param_span: param.span,
                    });
                    return;
                }
            }
        }

        if list.len() != generics.params.len() {
            self.dcx().emit_err(errors::RustcLegacyConstGenericsIndex {
                attr_span: attr.span(),
                generics_span: generics.span,
            });
            return;
        }

        let arg_count = decl.inputs.len() as u128 + generics.params.len() as u128;
        let mut invalid_args = vec![];
        for meta in list {
            if let Some(LitKind::Int(val, _)) = meta.lit().map(|lit| &lit.kind) {
                if *val >= arg_count {
                    let span = meta.span();
                    self.dcx().emit_err(errors::RustcLegacyConstGenericsIndexExceed {
                        span,
                        arg_count: arg_count as usize,
                    });
                    return;
                }
            } else {
                invalid_args.push(meta.span());
            }
        }

        if !invalid_args.is_empty() {
            self.dcx().emit_err(errors::RustcLegacyConstGenericsIndexNegative { invalid_args });
        }
    }

    /// Helper function for checking that the provided attribute is only applied to a function or
    /// method.
    fn check_applied_to_fn_or_method(
        &self,
        hir_id: HirId,
        attr_span: Span,
        defn_span: Span,
        target: Target,
    ) {
        let is_function = matches!(target, Target::Fn | Target::Method(..));
        if !is_function {
            self.dcx().emit_err(errors::AttrShouldBeAppliedToFn {
                attr_span,
                defn_span,
                on_crate: hir_id == CRATE_HIR_ID,
            });
        }
    }

    /// Checks that the `#[rustc_lint_opt_ty]` attribute is only applied to a struct.
    fn check_rustc_lint_opt_ty(&self, attr: &Attribute, span: Span, target: Target) {
        match target {
            Target::Struct => {}
            _ => {
                self.dcx().emit_err(errors::RustcLintOptTy { attr_span: attr.span(), span });
            }
        }
    }

    /// Checks that the `#[rustc_lint_opt_deny_field_access]` attribute is only applied to a field.
    fn check_rustc_lint_opt_deny_field_access(&self, attr: &Attribute, span: Span, target: Target) {
        match target {
            Target::Field => {}
            _ => {
                self.tcx
                    .dcx()
                    .emit_err(errors::RustcLintOptDenyFieldAccess { attr_span: attr.span(), span });
            }
        }
    }

    /// Checks that the dep-graph debugging attributes are only present when the query-dep-graph
    /// option is passed to the compiler.
    fn check_rustc_dirty_clean(&self, attr: &Attribute) {
        if !self.tcx.sess.opts.unstable_opts.query_dep_graph {
            self.dcx().emit_err(errors::RustcDirtyClean { span: attr.span() });
        }
    }

    /// Checks if the attribute is applied to a trait.
    fn check_must_be_applied_to_trait(&self, attr_span: Span, defn_span: Span, target: Target) {
        match target {
            Target::Trait => {}
            _ => {
                self.dcx().emit_err(errors::AttrShouldBeAppliedToTrait { attr_span, defn_span });
            }
        }
    }

    /// Checks if `#[link_section]` is applied to a function or static.
    fn check_link_section(&self, hir_id: HirId, attr: &Attribute, span: Span, target: Target) {
        match target {
            Target::Static | Target::Fn | Target::Method(..) => {}
            // FIXME(#80564): We permit struct fields, match arms and macro defs to have an
            // `#[link_section]` attribute with just a lint, because we previously
            // erroneously allowed it and some crates used it accidentally, to be compatible
            // with crates depending on them, we can't throw an error here.
            Target::Field | Target::Arm | Target::MacroDef => {
                self.inline_attr_str_error_with_macro_def(hir_id, attr.span(), "link_section");
            }
            _ => {
                // FIXME: #[link_section] was previously allowed on non-functions/statics and some
                // crates used this, so only emit a warning.
                self.tcx.emit_node_span_lint(
                    UNUSED_ATTRIBUTES,
                    hir_id,
                    attr.span(),
                    errors::LinkSection { span },
                );
            }
        }
    }

    /// Checks if `#[no_mangle]` is applied to a function or static.
    fn check_no_mangle(&self, hir_id: HirId, attr_span: Span, span: Span, target: Target) {
        match target {
            Target::Static | Target::Fn => {}
            Target::Method(..) if self.is_impl_item(hir_id) => {}
            // FIXME(#80564): We permit struct fields, match arms and macro defs to have an
            // `#[no_mangle]` attribute with just a lint, because we previously
            // erroneously allowed it and some crates used it accidentally, to be compatible
            // with crates depending on them, we can't throw an error here.
            Target::Field | Target::Arm | Target::MacroDef => {
<<<<<<< HEAD
                self.inline_attr_str_error_with_macro_def(hir_id, attr.span(), "no_mangle");
=======
                self.inline_attr_str_error_with_macro_def(hir_id, attr_span, "no_mangle");
>>>>>>> d41e12f1
            }
            // FIXME: #[no_mangle] was previously allowed on non-functions/statics, this should be an error
            // The error should specify that the item that is wrong is specifically a *foreign* fn/static
            // otherwise the error seems odd
            Target::ForeignFn | Target::ForeignStatic => {
                let foreign_item_kind = match target {
                    Target::ForeignFn => "function",
                    Target::ForeignStatic => "static",
                    _ => unreachable!(),
                };
                self.tcx.emit_node_span_lint(
                    UNUSED_ATTRIBUTES,
                    hir_id,
                    attr_span,
                    errors::NoMangleForeign { span, attr_span, foreign_item_kind },
                );
            }
            _ => {
                // FIXME: #[no_mangle] was previously allowed on non-functions/statics and some
                // crates used this, so only emit a warning.
                self.tcx.emit_node_span_lint(
                    UNUSED_ATTRIBUTES,
                    hir_id,
                    attr_span,
                    errors::NoMangle { span },
                );
            }
        }
    }

    /// Checks if the `#[align]` attributes on `item` are valid.
    fn check_align(&self, span: Span, target: Target, align: Align, repr_span: Span) {
        match target {
            Target::Fn | Target::Method(_) => {}
            Target::Struct | Target::Union | Target::Enum => {
                self.dcx().emit_err(errors::AlignShouldBeReprAlign {
                    span: repr_span,
                    item: target.name(),
                    align_bytes: align.bytes(),
                });
            }
            _ => {
                self.dcx().emit_err(errors::AttrApplication::StructEnumUnion {
                    hint_span: repr_span,
                    span,
                });
            }
        }

        self.check_align_value(align, repr_span);
    }

    /// Checks if the `#[repr]` attributes on `item` are valid.
    fn check_repr(
        &self,
        attrs: &[Attribute],
        span: Span,
        target: Target,
        item: Option<ItemLike<'_>>,
        hir_id: HirId,
    ) {
        // Extract the names of all repr hints, e.g., [foo, bar, align] for:
        // ```
        // #[repr(foo)]
        // #[repr(bar, align(8))]
        // ```
        let reprs = find_attr!(attrs, AttributeKind::Repr(r) => r.as_slice()).unwrap_or(&[]);

        let mut int_reprs = 0;
        let mut is_explicit_rust = false;
        let mut is_c = false;
        let mut is_simd = false;
        let mut is_transparent = false;

        for (repr, repr_span) in reprs {
            match repr {
                ReprAttr::ReprRust => {
                    is_explicit_rust = true;
                    match target {
                        Target::Struct | Target::Union | Target::Enum => continue,
                        _ => {
                            self.dcx().emit_err(errors::AttrApplication::StructEnumUnion {
                                hint_span: *repr_span,
                                span,
                            });
                        }
                    }
                }
                ReprAttr::ReprC => {
                    is_c = true;
                    match target {
                        Target::Struct | Target::Union | Target::Enum => continue,
                        _ => {
                            self.dcx().emit_err(errors::AttrApplication::StructEnumUnion {
                                hint_span: *repr_span,
                                span,
                            });
                        }
                    }
                }
                ReprAttr::ReprAlign(align) => {
                    match target {
                        Target::Struct | Target::Union | Target::Enum => {}
                        Target::Fn | Target::Method(_) => {
                            self.dcx().emit_err(errors::ReprAlignShouldBeAlign {
                                span: *repr_span,
                                item: target.name(),
                            });
                        }
                        _ => {
                            self.dcx().emit_err(errors::AttrApplication::StructEnumUnion {
                                hint_span: *repr_span,
                                span,
                            });
                        }
                    }

                    self.check_align_value(*align, *repr_span);
                }
                ReprAttr::ReprPacked(_) => {
                    if target != Target::Struct && target != Target::Union {
                        self.dcx().emit_err(errors::AttrApplication::StructUnion {
                            hint_span: *repr_span,
                            span,
                        });
                    } else {
                        continue;
                    }
                }
                ReprAttr::ReprSimd => {
                    is_simd = true;
                    if target != Target::Struct {
                        self.dcx().emit_err(errors::AttrApplication::Struct {
                            hint_span: *repr_span,
                            span,
                        });
                    } else {
                        continue;
                    }
                }
                ReprAttr::ReprTransparent => {
                    is_transparent = true;
                    match target {
                        Target::Struct | Target::Union | Target::Enum => continue,
                        _ => {
                            self.dcx().emit_err(errors::AttrApplication::StructEnumUnion {
                                hint_span: *repr_span,
                                span,
                            });
                        }
                    }
                }
                ReprAttr::ReprInt(_) => {
                    int_reprs += 1;
                    if target != Target::Enum {
                        self.dcx().emit_err(errors::AttrApplication::Enum {
                            hint_span: *repr_span,
                            span,
                        });
                    } else {
                        continue;
                    }
                }
                // FIXME(jdonszelmann): move the diagnostic for unused repr attrs here, I think
                // it's a better place for it.
                ReprAttr::ReprEmpty => {
                    // catch `repr()` with no arguments, applied to an item (i.e. not `#![repr()]`)
                    if item.is_some() {
                        match target {
                            Target::Struct | Target::Union | Target::Enum => continue,
                            Target::Fn | Target::Method(_) => {
                                self.dcx().emit_err(errors::ReprAlignShouldBeAlign {
                                    span: *repr_span,
                                    item: target.name(),
                                });
                            }
                            _ => {
                                self.dcx().emit_err(errors::AttrApplication::StructEnumUnion {
                                    hint_span: *repr_span,
                                    span,
                                });
                            }
                        }
                    }

                    return;
                }
            };
        }

        // Just point at all repr hints if there are any incompatibilities.
        // This is not ideal, but tracking precisely which ones are at fault is a huge hassle.
        let hint_spans = reprs.iter().map(|(_, span)| *span);

        // Error on repr(transparent, <anything else>).
        if is_transparent && reprs.len() > 1 {
            let hint_spans = hint_spans.clone().collect();
            self.dcx().emit_err(errors::TransparentIncompatible {
                hint_spans,
                target: target.to_string(),
            });
        }
        if is_explicit_rust && (int_reprs > 0 || is_c || is_simd) {
            let hint_spans = hint_spans.clone().collect();
            self.dcx().emit_err(errors::ReprConflicting { hint_spans });
        }
        // Warn on repr(u8, u16), repr(C, simd), and c-like-enum-repr(C, u8)
        if (int_reprs > 1)
            || (is_simd && is_c)
            || (int_reprs == 1
                && is_c
                && item.is_some_and(|item| {
                    if let ItemLike::Item(item) = item { is_c_like_enum(item) } else { false }
                }))
        {
            self.tcx.emit_node_span_lint(
                CONFLICTING_REPR_HINTS,
                hir_id,
                hint_spans.collect::<Vec<Span>>(),
                errors::ReprConflictingLint,
            );
        }
    }

    fn check_align_value(&self, align: Align, span: Span) {
        if align.bytes() > 2_u64.pow(29) {
            // for values greater than 2^29, a different error will be emitted, make sure that happens
            self.dcx().span_delayed_bug(
                span,
                "alignment greater than 2^29 should be errored on elsewhere",
            );
        } else {
            // only do this check when <= 2^29 to prevent duplicate errors:
            // alignment greater than 2^29 not supported
            // alignment is too large for the current target

            let max = Size::from_bits(self.tcx.sess.target.pointer_width).signed_int_max() as u64;
            if align.bytes() > max {
                self.dcx().emit_err(errors::InvalidReprAlignForTarget { span, size: max });
            }
        }
    }

    fn check_used(&self, attr_span: Span, target: Target, target_span: Span) {
        if target != Target::Static {
            self.dcx().emit_err(errors::UsedStatic {
                attr_span,
                span: target_span,
                target: target.name(),
            });
        }
    }

    /// Outputs an error for `#[allow_internal_unstable]` which can only be applied to macros.
    /// (Allows proc_macro functions)
    // FIXME(jdonszelmann): if possible, move to attr parsing
    fn check_allow_internal_unstable(
        &self,
        hir_id: HirId,
        attr_span: Span,
        span: Span,
        target: Target,
        attrs: &[Attribute],
    ) {
        match target {
            Target::Fn => {
                for attr in attrs {
                    if attr.is_proc_macro_attr() {
                        // return on proc macros
                        return;
                    }
                }
                // continue out of the match
            }
            // return on decl macros
            Target::MacroDef => return,
            // FIXME(#80564): We permit struct fields and match arms to have an
            // `#[allow_internal_unstable]` attribute with just a lint, because we previously
            // erroneously allowed it and some crates used it accidentally, to be compatible
            // with crates depending on them, we can't throw an error here.
            Target::Field | Target::Arm => {
                self.inline_attr_str_error_without_macro_def(
                    hir_id,
                    attr_span,
                    "allow_internal_unstable",
                );
                return;
            }
            // otherwise continue out of the match
            _ => {}
        }

        self.tcx.dcx().emit_err(errors::AllowInternalUnstable { attr_span, span });
    }

    /// Checks if the items on the `#[debugger_visualizer]` attribute are valid.
    fn check_debugger_visualizer(&self, attr: &Attribute, target: Target) {
        // Here we only check that the #[debugger_visualizer] attribute is attached
        // to nothing other than a module. All other checks are done in the
        // `debugger_visualizer` query where they need to be done for decoding
        // anyway.
        match target {
            Target::Mod => {}
            _ => {
                self.dcx().emit_err(errors::DebugVisualizerPlacement { span: attr.span() });
            }
        }
    }

    /// Outputs an error for `#[allow_internal_unstable]` which can only be applied to macros.
    /// (Allows proc_macro functions)
    fn check_rustc_allow_const_fn_unstable(
        &self,
        hir_id: HirId,
        attr: &Attribute,
        span: Span,
        target: Target,
    ) {
        match target {
            Target::Fn | Target::Method(_)
                if self.tcx.is_const_fn(hir_id.expect_owner().to_def_id()) => {}
            // FIXME(#80564): We permit struct fields and match arms to have an
            // `#[allow_internal_unstable]` attribute with just a lint, because we previously
            // erroneously allowed it and some crates used it accidentally, to be compatible
            // with crates depending on them, we can't throw an error here.
            Target::Field | Target::Arm | Target::MacroDef => self
                .inline_attr_str_error_with_macro_def(
                    hir_id,
                    attr.span(),
                    "allow_internal_unstable",
                ),
            _ => {
                self.tcx
                    .dcx()
                    .emit_err(errors::RustcAllowConstFnUnstable { attr_span: attr.span(), span });
            }
        }
    }

    fn check_rustc_std_internal_symbol(&self, attr: &Attribute, span: Span, target: Target) {
        match target {
            Target::Fn | Target::Static | Target::ForeignFn | Target::ForeignStatic => {}
            _ => {
                self.tcx
                    .dcx()
                    .emit_err(errors::RustcStdInternalSymbol { attr_span: attr.span(), span });
            }
        }
    }

    fn check_stability_promotable(&self, span: Span, target: Target) {
        match target {
            Target::Expression => {
                self.dcx().emit_err(errors::StabilityPromotable { attr_span: span });
            }
            _ => {}
        }
    }

    fn check_link_ordinal(&self, attr: &Attribute, _span: Span, target: Target) {
        match target {
            Target::ForeignFn | Target::ForeignStatic => {}
            _ => {
                self.dcx().emit_err(errors::LinkOrdinal { attr_span: attr.span() });
            }
        }
    }

    fn check_confusables(&self, span: Span, target: Target) {
        if !matches!(target, Target::Method(MethodKind::Inherent)) {
            self.dcx().emit_err(errors::Confusables { attr_span: span });
        }
    }

    fn check_deprecated(&self, hir_id: HirId, attr: &Attribute, _span: Span, target: Target) {
        match target {
            Target::Closure | Target::Expression | Target::Statement | Target::Arm => {
                self.tcx.emit_node_span_lint(
                    UNUSED_ATTRIBUTES,
                    hir_id,
                    attr.span(),
                    errors::Deprecated,
                );
            }
            _ => {}
        }
    }

    fn check_macro_use(&self, hir_id: HirId, attr: &Attribute, target: Target) {
        let Some(name) = attr.name() else {
            return;
        };
        match target {
            Target::ExternCrate | Target::Mod => {}
            _ => {
                self.tcx.emit_node_span_lint(
                    UNUSED_ATTRIBUTES,
                    hir_id,
                    attr.span(),
                    errors::MacroUse { name },
                );
            }
        }
    }

    fn check_macro_export(&self, hir_id: HirId, attr: &Attribute, target: Target) {
        if target != Target::MacroDef {
            self.tcx.emit_node_span_lint(
                UNUSED_ATTRIBUTES,
                hir_id,
                attr.span(),
                errors::MacroExport::Normal,
            );
        } else if let Some(meta_item_list) = attr.meta_item_list()
            && !meta_item_list.is_empty()
        {
            if meta_item_list.len() > 1 {
                self.tcx.emit_node_span_lint(
                    INVALID_MACRO_EXPORT_ARGUMENTS,
                    hir_id,
                    attr.span(),
                    errors::MacroExport::TooManyItems,
                );
            } else if !meta_item_list[0].has_name(sym::local_inner_macros) {
                self.tcx.emit_node_span_lint(
                    INVALID_MACRO_EXPORT_ARGUMENTS,
                    hir_id,
                    meta_item_list[0].span(),
                    errors::MacroExport::InvalidArgument,
                );
            }
        } else {
            // special case when `#[macro_export]` is applied to a macro 2.0
            let (_, macro_definition, _) = self.tcx.hir_node(hir_id).expect_item().expect_macro();
            let is_decl_macro = !macro_definition.macro_rules;

            if is_decl_macro {
                self.tcx.emit_node_span_lint(
                    UNUSED_ATTRIBUTES,
                    hir_id,
                    attr.span(),
                    errors::MacroExport::OnDeclMacro,
                );
            }
        }
    }

    fn check_unused_attribute(&self, hir_id: HirId, attr: &Attribute, style: Option<AttrStyle>) {
        // FIXME(jdonszelmann): deduplicate these checks after more attrs are parsed. This is very
        // ugly now but can 100% be removed later.
        if let Attribute::Parsed(p) = attr {
            match p {
                AttributeKind::Repr(reprs) => {
                    for (r, span) in reprs {
                        if let ReprAttr::ReprEmpty = r {
                            self.tcx.emit_node_span_lint(
                                UNUSED_ATTRIBUTES,
                                hir_id,
                                *span,
                                errors::Unused {
                                    attr_span: *span,
                                    note: errors::UnusedNote::EmptyList { name: sym::repr },
                                },
                            );
                        }
                    }
                    return;
                }
                _ => {}
            }
        }

        // Warn on useless empty attributes.
        let note = if attr.has_any_name(&[
            sym::macro_use,
            sym::allow,
            sym::expect,
            sym::warn,
            sym::deny,
            sym::forbid,
            sym::feature,
            sym::target_feature,
        ]) && attr.meta_item_list().is_some_and(|list| list.is_empty())
        {
            errors::UnusedNote::EmptyList { name: attr.name().unwrap() }
        } else if attr.has_any_name(&[sym::allow, sym::warn, sym::deny, sym::forbid, sym::expect])
            && let Some(meta) = attr.meta_item_list()
            && let [meta] = meta.as_slice()
            && let Some(item) = meta.meta_item()
            && let MetaItemKind::NameValue(_) = &item.kind
            && item.path == sym::reason
        {
            errors::UnusedNote::NoLints { name: attr.name().unwrap() }
        } else if attr.has_any_name(&[sym::allow, sym::warn, sym::deny, sym::forbid, sym::expect])
            && let Some(meta) = attr.meta_item_list()
            && meta.iter().any(|meta| {
                meta.meta_item().map_or(false, |item| item.path == sym::linker_messages)
            })
        {
            if hir_id != CRATE_HIR_ID {
                match style {
                    Some(ast::AttrStyle::Outer) => self.tcx.emit_node_span_lint(
                        UNUSED_ATTRIBUTES,
                        hir_id,
                        attr.span(),
                        errors::OuterCrateLevelAttr,
                    ),
                    Some(ast::AttrStyle::Inner) | None => self.tcx.emit_node_span_lint(
                        UNUSED_ATTRIBUTES,
                        hir_id,
                        attr.span(),
                        errors::InnerCrateLevelAttr,
                    ),
                };
                return;
            } else {
                let never_needs_link = self
                    .tcx
                    .crate_types()
                    .iter()
                    .all(|kind| matches!(kind, CrateType::Rlib | CrateType::Staticlib));
                if never_needs_link {
                    errors::UnusedNote::LinkerMessagesBinaryCrateOnly
                } else {
                    return;
                }
            }
        } else if attr.has_name(sym::default_method_body_is_const) {
            errors::UnusedNote::DefaultMethodBodyConst
        } else {
            return;
        };

        self.tcx.emit_node_span_lint(
            UNUSED_ATTRIBUTES,
            hir_id,
            attr.span(),
            errors::Unused { attr_span: attr.span(), note },
        );
    }

    /// A best effort attempt to create an error for a mismatching proc macro signature.
    ///
    /// If this best effort goes wrong, it will just emit a worse error later (see #102923)
    fn check_proc_macro(&self, hir_id: HirId, target: Target, kind: ProcMacroKind) {
        if target != Target::Fn {
            return;
        }

        let tcx = self.tcx;
        let Some(token_stream_def_id) = tcx.get_diagnostic_item(sym::TokenStream) else {
            return;
        };
        let Some(token_stream) = tcx.type_of(token_stream_def_id).no_bound_vars() else {
            return;
        };

        let def_id = hir_id.expect_owner().def_id;
        let param_env = ty::ParamEnv::empty();

        let infcx = tcx.infer_ctxt().build(TypingMode::non_body_analysis());
        let ocx = ObligationCtxt::new_with_diagnostics(&infcx);

        let span = tcx.def_span(def_id);
        let fresh_args = infcx.fresh_args_for_item(span, def_id.to_def_id());
        let sig = tcx.liberate_late_bound_regions(
            def_id.to_def_id(),
            tcx.fn_sig(def_id).instantiate(tcx, fresh_args),
        );

        let mut cause = ObligationCause::misc(span, def_id);
        let sig = ocx.normalize(&cause, param_env, sig);

        // proc macro is not WF.
        let errors = ocx.select_where_possible();
        if !errors.is_empty() {
            return;
        }

        let expected_sig = tcx.mk_fn_sig(
            std::iter::repeat(token_stream).take(match kind {
                ProcMacroKind::Attribute => 2,
                ProcMacroKind::Derive | ProcMacroKind::FunctionLike => 1,
            }),
            token_stream,
            false,
            Safety::Safe,
            ExternAbi::Rust,
        );

        if let Err(terr) = ocx.eq(&cause, param_env, expected_sig, sig) {
            let mut diag = tcx.dcx().create_err(errors::ProcMacroBadSig { span, kind });

            let hir_sig = tcx.hir_fn_sig_by_hir_id(hir_id);
            if let Some(hir_sig) = hir_sig {
                #[allow(rustc::diagnostic_outside_of_impl)] // FIXME
                match terr {
                    TypeError::ArgumentMutability(idx) | TypeError::ArgumentSorts(_, idx) => {
                        if let Some(ty) = hir_sig.decl.inputs.get(idx) {
                            diag.span(ty.span);
                            cause.span = ty.span;
                        } else if idx == hir_sig.decl.inputs.len() {
                            let span = hir_sig.decl.output.span();
                            diag.span(span);
                            cause.span = span;
                        }
                    }
                    TypeError::ArgCount => {
                        if let Some(ty) = hir_sig.decl.inputs.get(expected_sig.inputs().len()) {
                            diag.span(ty.span);
                            cause.span = ty.span;
                        }
                    }
                    TypeError::SafetyMismatch(_) => {
                        // FIXME: Would be nice if we had a span here..
                    }
                    TypeError::AbiMismatch(_) => {
                        // FIXME: Would be nice if we had a span here..
                    }
                    TypeError::VariadicMismatch(_) => {
                        // FIXME: Would be nice if we had a span here..
                    }
                    _ => {}
                }
            }

            infcx.err_ctxt().note_type_err(
                &mut diag,
                &cause,
                None,
                Some(param_env.and(ValuePairs::PolySigs(ExpectedFound {
                    expected: ty::Binder::dummy(expected_sig),
                    found: ty::Binder::dummy(sig),
                }))),
                terr,
                false,
                None,
            );
            diag.emit();
            self.abort.set(true);
        }

        let errors = ocx.select_all_or_error();
        if !errors.is_empty() {
            infcx.err_ctxt().report_fulfillment_errors(errors);
            self.abort.set(true);
        }
    }

    fn check_coroutine(&self, attr: &Attribute, target: Target) {
        match target {
            Target::Closure => return,
            _ => {
                self.dcx().emit_err(errors::CoroutineOnNonClosure { span: attr.span() });
            }
        }
    }

    fn check_type_const(&self, hir_id: HirId, attr: &Attribute, target: Target) {
        let tcx = self.tcx;
        if target == Target::AssocConst
            && let parent = tcx.parent(hir_id.expect_owner().to_def_id())
            && self.tcx.def_kind(parent) == DefKind::Trait
        {
            return;
        } else {
            self.dcx()
                .struct_span_err(
                    attr.span(),
                    "`#[type_const]` must only be applied to trait associated constants",
                )
                .emit();
        }
    }

    fn check_linkage(&self, attr: &Attribute, span: Span, target: Target) {
        match target {
            Target::Fn
            | Target::Method(..)
            | Target::Static
            | Target::ForeignStatic
            | Target::ForeignFn => {}
            _ => {
                self.dcx().emit_err(errors::Linkage { attr_span: attr.span(), span });
            }
        }
    }

    fn check_rustc_pub_transparent(&self, attr_span: Span, span: Span, attrs: &[Attribute]) {
        if !find_attr!(attrs, AttributeKind::Repr(r) => r.iter().any(|(r, _)| r == &ReprAttr::ReprTransparent))
            .unwrap_or(false)
        {
            self.dcx().emit_err(errors::RustcPubTransparent { span, attr_span });
        }
    }

    fn check_rustc_force_inline(
        &self,
        hir_id: HirId,
        attrs: &[Attribute],
        span: Span,
        target: Target,
    ) {
        match (
            target,
            find_attr!(attrs, AttributeKind::Inline(InlineAttr::Force { attr_span, .. }, _) => *attr_span),
        ) {
            (Target::Closure, None) => {
                let is_coro = matches!(
                    self.tcx.hir_expect_expr(hir_id).kind,
                    hir::ExprKind::Closure(hir::Closure {
                        kind: hir::ClosureKind::Coroutine(..)
                            | hir::ClosureKind::CoroutineClosure(..),
                        ..
                    })
                );
                let parent_did = self.tcx.hir_get_parent_item(hir_id).to_def_id();
                let parent_span = self.tcx.def_span(parent_did);

                if let Some(attr_span) = find_attr!(
                    self.tcx.get_all_attrs(parent_did),
                    AttributeKind::Inline(InlineAttr::Force { attr_span, .. }, _) => *attr_span
                ) && is_coro
                {
                    self.dcx()
                        .emit_err(errors::RustcForceInlineCoro { attr_span, span: parent_span });
                }
            }
            (Target::Fn, _) => (),
            (_, Some(attr_span)) => {
                self.dcx().emit_err(errors::RustcForceInline { attr_span, span });
            }
            (_, None) => (),
        }
    }

    fn check_mix_no_mangle_export(&self, hir_id: HirId, attrs: &[Attribute]) {
        if let Some(export_name_span) = find_attr!(attrs, AttributeKind::ExportName { span: export_name_span, .. } => *export_name_span)
            && let Some(no_mangle_span) =
                find_attr!(attrs, AttributeKind::NoMangle(no_mangle_span) => *no_mangle_span)
        {
            let no_mangle_attr = if no_mangle_span.edition() >= Edition::Edition2024 {
                "#[unsafe(no_mangle)]"
            } else {
                "#[no_mangle]"
            };
            let export_name_attr = if export_name_span.edition() >= Edition::Edition2024 {
                "#[unsafe(export_name)]"
            } else {
                "#[export_name]"
            };

            self.tcx.emit_node_span_lint(
                lint::builtin::UNUSED_ATTRIBUTES,
                hir_id,
                no_mangle_span,
                errors::MixedExportNameAndNoMangle {
                    no_mangle_span,
                    export_name_span,
                    no_mangle_attr,
                    export_name_attr,
                },
            );
        }
    }

    /// Checks if `#[autodiff]` is applied to an item other than a function item.
    fn check_autodiff(&self, _hir_id: HirId, _attr: &Attribute, span: Span, target: Target) {
        debug!("check_autodiff");
        match target {
            Target::Fn => {}
            _ => {
                self.dcx().emit_err(errors::AutoDiffAttr { attr_span: span });
                self.abort.set(true);
            }
        }
    }

    fn check_loop_match(&self, hir_id: HirId, attr_span: Span, target: Target) {
        let node_span = self.tcx.hir_span(hir_id);

        if !matches!(target, Target::Expression) {
            self.dcx().emit_err(errors::LoopMatchAttr { attr_span, node_span });
            return;
        }

        if !matches!(self.tcx.hir_expect_expr(hir_id).kind, hir::ExprKind::Loop(..)) {
            self.dcx().emit_err(errors::LoopMatchAttr { attr_span, node_span });
        };
    }

    fn check_const_continue(&self, hir_id: HirId, attr_span: Span, target: Target) {
        let node_span = self.tcx.hir_span(hir_id);

        if !matches!(target, Target::Expression) {
            self.dcx().emit_err(errors::ConstContinueAttr { attr_span, node_span });
            return;
        }

        if !matches!(self.tcx.hir_expect_expr(hir_id).kind, hir::ExprKind::Break(..)) {
            self.dcx().emit_err(errors::ConstContinueAttr { attr_span, node_span });
        };
    }
}

impl<'tcx> Visitor<'tcx> for CheckAttrVisitor<'tcx> {
    type NestedFilter = nested_filter::OnlyBodies;

    fn maybe_tcx(&mut self) -> Self::MaybeTyCtxt {
        self.tcx
    }

    fn visit_item(&mut self, item: &'tcx Item<'tcx>) {
        // Historically we've run more checks on non-exported than exported macros,
        // so this lets us continue to run them while maintaining backwards compatibility.
        // In the long run, the checks should be harmonized.
        if let ItemKind::Macro(_, macro_def, _) = item.kind {
            let def_id = item.owner_id.to_def_id();
            if macro_def.macro_rules && !self.tcx.has_attr(def_id, sym::macro_export) {
                check_non_exported_macro_for_invalid_attrs(self.tcx, item);
            }
        }

        let target = Target::from_item(item);
        self.check_attributes(item.hir_id(), item.span, target, Some(ItemLike::Item(item)));
        intravisit::walk_item(self, item)
    }

    fn visit_where_predicate(&mut self, where_predicate: &'tcx hir::WherePredicate<'tcx>) {
        // FIXME(where_clause_attrs): Currently, as the following check shows,
        // only `#[cfg]` and `#[cfg_attr]` are allowed, but it should be removed
        // if we allow more attributes (e.g., tool attributes and `allow/deny/warn`)
        // in where clauses. After that, only `self.check_attributes` should be enough.
        const ATTRS_ALLOWED: &[Symbol] = &[sym::cfg_trace, sym::cfg_attr_trace];
        let spans = self
            .tcx
            .hir_attrs(where_predicate.hir_id)
            .iter()
            .filter(|attr| !ATTRS_ALLOWED.iter().any(|&sym| attr.has_name(sym)))
            .map(|attr| attr.span())
            .collect::<Vec<_>>();
        if !spans.is_empty() {
            self.tcx.dcx().emit_err(errors::UnsupportedAttributesInWhere { span: spans.into() });
        }
        self.check_attributes(
            where_predicate.hir_id,
            where_predicate.span,
            Target::WherePredicate,
            None,
        );
        intravisit::walk_where_predicate(self, where_predicate)
    }

    fn visit_generic_param(&mut self, generic_param: &'tcx hir::GenericParam<'tcx>) {
        let target = Target::from_generic_param(generic_param);
        self.check_attributes(generic_param.hir_id, generic_param.span, target, None);
        intravisit::walk_generic_param(self, generic_param)
    }

    fn visit_trait_item(&mut self, trait_item: &'tcx TraitItem<'tcx>) {
        let target = Target::from_trait_item(trait_item);
        self.check_attributes(trait_item.hir_id(), trait_item.span, target, None);
        intravisit::walk_trait_item(self, trait_item)
    }

    fn visit_field_def(&mut self, struct_field: &'tcx hir::FieldDef<'tcx>) {
        self.check_attributes(struct_field.hir_id, struct_field.span, Target::Field, None);
        intravisit::walk_field_def(self, struct_field);
    }

    fn visit_arm(&mut self, arm: &'tcx hir::Arm<'tcx>) {
        self.check_attributes(arm.hir_id, arm.span, Target::Arm, None);
        intravisit::walk_arm(self, arm);
    }

    fn visit_foreign_item(&mut self, f_item: &'tcx ForeignItem<'tcx>) {
        let target = Target::from_foreign_item(f_item);
        self.check_attributes(f_item.hir_id(), f_item.span, target, Some(ItemLike::ForeignItem));
        intravisit::walk_foreign_item(self, f_item)
    }

    fn visit_impl_item(&mut self, impl_item: &'tcx hir::ImplItem<'tcx>) {
        let target = target_from_impl_item(self.tcx, impl_item);
        self.check_attributes(impl_item.hir_id(), impl_item.span, target, None);
        intravisit::walk_impl_item(self, impl_item)
    }

    fn visit_stmt(&mut self, stmt: &'tcx hir::Stmt<'tcx>) {
        // When checking statements ignore expressions, they will be checked later.
        if let hir::StmtKind::Let(l) = stmt.kind {
            self.check_attributes(l.hir_id, stmt.span, Target::Statement, None);
        }
        intravisit::walk_stmt(self, stmt)
    }

    fn visit_expr(&mut self, expr: &'tcx hir::Expr<'tcx>) {
        let target = match expr.kind {
            hir::ExprKind::Closure { .. } => Target::Closure,
            _ => Target::Expression,
        };

        self.check_attributes(expr.hir_id, expr.span, target, None);
        intravisit::walk_expr(self, expr)
    }

    fn visit_expr_field(&mut self, field: &'tcx hir::ExprField<'tcx>) {
        self.check_attributes(field.hir_id, field.span, Target::ExprField, None);
        intravisit::walk_expr_field(self, field)
    }

    fn visit_variant(&mut self, variant: &'tcx hir::Variant<'tcx>) {
        self.check_attributes(variant.hir_id, variant.span, Target::Variant, None);
        intravisit::walk_variant(self, variant)
    }

    fn visit_param(&mut self, param: &'tcx hir::Param<'tcx>) {
        self.check_attributes(param.hir_id, param.span, Target::Param, None);

        intravisit::walk_param(self, param);
    }

    fn visit_pat_field(&mut self, field: &'tcx hir::PatField<'tcx>) {
        self.check_attributes(field.hir_id, field.span, Target::PatField, None);
        intravisit::walk_pat_field(self, field);
    }
}

fn is_c_like_enum(item: &Item<'_>) -> bool {
    if let ItemKind::Enum(_, _, ref def) = item.kind {
        for variant in def.variants {
            match variant.data {
                hir::VariantData::Unit(..) => { /* continue */ }
                _ => return false,
            }
        }
        true
    } else {
        false
    }
}

// FIXME: Fix "Cannot determine resolution" error and remove built-in macros
// from this check.
fn check_invalid_crate_level_attr(tcx: TyCtxt<'_>, attrs: &[Attribute]) {
    // Check for builtin attributes at the crate level
    // which were unsuccessfully resolved due to cannot determine
    // resolution for the attribute macro error.
    const ATTRS_TO_CHECK: &[Symbol] = &[
        sym::macro_export,
        sym::path,
        sym::automatically_derived,
        sym::rustc_main,
        sym::derive,
        sym::test,
        sym::test_case,
        sym::global_allocator,
        sym::bench,
    ];

    for attr in attrs {
        // FIXME(jdonszelmann): all attrs should be combined here cleaning this up some day.
        let (span, name) = if let Some(a) =
            ATTRS_TO_CHECK.iter().find(|attr_to_check| attr.has_name(**attr_to_check))
        {
            (attr.span(), *a)
        } else if let Attribute::Parsed(AttributeKind::Repr(r)) = attr {
            (r.first().unwrap().1, sym::repr)
        } else {
            continue;
        };

        let item = tcx
            .hir_free_items()
            .map(|id| tcx.hir_item(id))
            .find(|item| !item.span.is_dummy()) // Skip prelude `use`s
            .map(|item| errors::ItemFollowingInnerAttr {
                span: if let Some(ident) = item.kind.ident() { ident.span } else { item.span },
                kind: item.kind.descr(),
            });
        let err = tcx.dcx().create_err(errors::InvalidAttrAtCrateLevel {
            span,
            sugg_span: tcx
                .sess
                .source_map()
                .span_to_snippet(span)
                .ok()
                .filter(|src| src.starts_with("#!["))
                .map(|_| span.with_lo(span.lo() + BytePos(1)).with_hi(span.lo() + BytePos(2))),
            name,
            item,
        });

        if let Attribute::Unparsed(p) = attr {
            tcx.dcx().try_steal_replace_and_emit_err(
                p.path.span,
                StashKey::UndeterminedMacroResolution,
                err,
            );
        } else {
            err.emit();
        }
    }
}

fn check_non_exported_macro_for_invalid_attrs(tcx: TyCtxt<'_>, item: &Item<'_>) {
    let attrs = tcx.hir_attrs(item.hir_id());

    if let Some(attr_span) = find_attr!(attrs, AttributeKind::Inline(i, span) if !matches!(i, InlineAttr::Force{..}) => *span)
    {
        tcx.dcx().emit_err(errors::NonExportedMacroInvalidAttrs { attr_span });
    }
}

fn check_mod_attrs(tcx: TyCtxt<'_>, module_def_id: LocalModDefId) {
    let check_attr_visitor = &mut CheckAttrVisitor { tcx, abort: Cell::new(false) };
    tcx.hir_visit_item_likes_in_module(module_def_id, check_attr_visitor);
    if module_def_id.to_local_def_id().is_top_level_module() {
        check_attr_visitor.check_attributes(CRATE_HIR_ID, DUMMY_SP, Target::Mod, None);
        check_invalid_crate_level_attr(tcx, tcx.hir_krate_attrs());
    }
    if check_attr_visitor.abort.get() {
        tcx.dcx().abort_if_errors()
    }
}

pub(crate) fn provide(providers: &mut Providers) {
    *providers = Providers { check_mod_attrs, ..*providers };
}

// FIXME(jdonszelmann): remove, check during parsing
fn check_duplicates(
    tcx: TyCtxt<'_>,
    attr: &Attribute,
    hir_id: HirId,
    duplicates: AttributeDuplicates,
    seen: &mut FxHashMap<Symbol, Span>,
) {
    use AttributeDuplicates::*;
    if matches!(duplicates, WarnFollowingWordOnly) && !attr.is_word() {
        return;
    }
    let attr_name = attr.name().unwrap();
    match duplicates {
        DuplicatesOk => {}
        WarnFollowing | FutureWarnFollowing | WarnFollowingWordOnly | FutureWarnPreceding => {
            match seen.entry(attr_name) {
                Entry::Occupied(mut entry) => {
                    let (this, other) = if matches!(duplicates, FutureWarnPreceding) {
                        let to_remove = entry.insert(attr.span());
                        (to_remove, attr.span())
                    } else {
                        (attr.span(), *entry.get())
                    };
                    tcx.emit_node_span_lint(
                        UNUSED_ATTRIBUTES,
                        hir_id,
                        this,
                        errors::UnusedDuplicate {
                            this,
                            other,
                            warning: matches!(
                                duplicates,
                                FutureWarnFollowing | FutureWarnPreceding
                            ),
                        },
                    );
                }
                Entry::Vacant(entry) => {
                    entry.insert(attr.span());
                }
            }
        }
        ErrorFollowing | ErrorPreceding => match seen.entry(attr_name) {
            Entry::Occupied(mut entry) => {
                let (this, other) = if matches!(duplicates, ErrorPreceding) {
                    let to_remove = entry.insert(attr.span());
                    (to_remove, attr.span())
                } else {
                    (attr.span(), *entry.get())
                };
                tcx.dcx().emit_err(errors::UnusedMultiple { this, other, name: attr_name });
            }
            Entry::Vacant(entry) => {
                entry.insert(attr.span());
            }
        },
    }
}

fn doc_fake_variadic_is_allowed_self_ty(self_ty: &hir::Ty<'_>) -> bool {
    matches!(&self_ty.kind, hir::TyKind::Tup([_]))
        || if let hir::TyKind::BareFn(bare_fn_ty) = &self_ty.kind {
            bare_fn_ty.decl.inputs.len() == 1
        } else {
            false
        }
        || (if let hir::TyKind::Path(hir::QPath::Resolved(_, path)) = &self_ty.kind
            && let Some(&[hir::GenericArg::Type(ty)]) =
                path.segments.last().map(|last| last.args().args)
        {
            doc_fake_variadic_is_allowed_self_ty(ty.as_unambig_ty())
        } else {
            false
        })
}<|MERGE_RESOLUTION|>--- conflicted
+++ resolved
@@ -137,8 +137,6 @@
                 Attribute::Parsed(AttributeKind::Inline(kind, attr_span)) => {
                     self.check_inline(hir_id, *attr_span, span, kind, target)
                 }
-<<<<<<< HEAD
-=======
                 Attribute::Parsed(AttributeKind::Optimize(_, attr_span)) => {
                     self.check_optimize(hir_id, *attr_span, span, target)
                 }
@@ -148,7 +146,6 @@
                 Attribute::Parsed(AttributeKind::ConstContinue(attr_span)) => {
                     self.check_const_continue(hir_id, *attr_span, target)
                 }
->>>>>>> d41e12f1
                 Attribute::Parsed(AttributeKind::AllowInternalUnstable(syms)) => self
                     .check_allow_internal_unstable(
                         hir_id,
@@ -167,32 +164,25 @@
                 }
                 Attribute::Parsed(AttributeKind::Repr(_)) => { /* handled below this loop and elsewhere */
                 }
-<<<<<<< HEAD
+
+                &Attribute::Parsed(AttributeKind::PubTransparent(attr_span)) => {
+                    self.check_rustc_pub_transparent(attr_span, span, attrs)
+                }
+                Attribute::Parsed(AttributeKind::Cold(attr_span)) => {
+                    self.check_cold(hir_id, *attr_span, span, target)
+                }
+                Attribute::Parsed(AttributeKind::ExportName { span: attr_span, .. }) => {
+                    self.check_export_name(hir_id, *attr_span, span, target)
+                }
                 Attribute::Parsed(AttributeKind::Align { align, span: repr_span }) => {
                     self.check_align(span, target, *align, *repr_span)
                 }
-
-=======
-
-                &Attribute::Parsed(AttributeKind::PubTransparent(attr_span)) => {
-                    self.check_rustc_pub_transparent(attr_span, span, attrs)
-                }
-                Attribute::Parsed(AttributeKind::Cold(attr_span)) => {
-                    self.check_cold(hir_id, *attr_span, span, target)
-                }
-                Attribute::Parsed(AttributeKind::ExportName { span: attr_span, .. }) => {
-                    self.check_export_name(hir_id, *attr_span, span, target)
-                }
-                Attribute::Parsed(AttributeKind::Align { align, span: repr_span }) => {
-                    self.check_align(span, target, *align, *repr_span)
-                }
                 Attribute::Parsed(AttributeKind::Naked(attr_span)) => {
                     self.check_naked(hir_id, *attr_span, span, target)
                 }
                 Attribute::Parsed(AttributeKind::TrackCaller(attr_span)) => {
                     self.check_track_caller(hir_id, *attr_span, attrs, span, target)
                 }
->>>>>>> d41e12f1
                 Attribute::Parsed(
                     AttributeKind::BodyStability { .. }
                     | AttributeKind::ConstStabilityIndirect
@@ -650,60 +640,7 @@
     }
 
     /// Checks if `#[naked]` is applied to a function definition.
-<<<<<<< HEAD
-    fn check_naked(
-        &self,
-        hir_id: HirId,
-        attr: &Attribute,
-        span: Span,
-        target: Target,
-        attrs: &[Attribute],
-    ) {
-        // many attributes don't make sense in combination with #[naked].
-        // Notable attributes that are incompatible with `#[naked]` are:
-        //
-        // * `#[inline]`
-        // * `#[track_caller]`
-        // * `#[test]`, `#[ignore]`, `#[should_panic]`
-        //
-        // NOTE: when making changes to this list, check that `error_codes/E0736.md` remains
-        // accurate.
-        const ALLOW_LIST: &[rustc_span::Symbol] = &[
-            // conditional compilation
-            sym::cfg_trace,
-            sym::cfg_attr_trace,
-            // testing (allowed here so better errors can be generated in `rustc_builtin_macros::test`)
-            sym::test,
-            sym::ignore,
-            sym::should_panic,
-            sym::bench,
-            // diagnostics
-            sym::allow,
-            sym::warn,
-            sym::deny,
-            sym::forbid,
-            // FIXME(jdonszelmann): not used, because already a new-style attr (ugh)
-            sym::deprecated,
-            sym::must_use,
-            // abi, linking and FFI
-            sym::export_name,
-            sym::link_section,
-            sym::linkage,
-            sym::no_mangle,
-            sym::naked,
-            sym::instruction_set,
-            sym::repr,
-            sym::align,
-            sym::rustc_std_internal_symbol,
-            // code generation
-            sym::cold,
-            // documentation
-            sym::doc,
-        ];
-
-=======
     fn check_naked(&self, hir_id: HirId, attr_span: Span, span: Span, target: Target) {
->>>>>>> d41e12f1
         match target {
             Target::Fn
             | Target::Method(MethodKind::Trait { body: true } | MethodKind::Inherent) => {
@@ -721,71 +658,6 @@
                     )
                     .emit();
                 }
-<<<<<<< HEAD
-
-                for other_attr in attrs {
-                    // this covers "sugared doc comments" of the form `/// ...`
-                    // it does not cover `#[doc = "..."]`, which is handled below
-                    if other_attr.is_doc_comment() {
-                        continue;
-                    }
-
-                    // FIXME(jdonszelmann): once naked uses new-style parsing,
-                    // this check can be part of the parser and be removed here
-                    match other_attr {
-                        Attribute::Parsed(
-                            AttributeKind::Deprecation { .. }
-                            | AttributeKind::Repr { .. }
-                            | AttributeKind::Align { .. },
-                        ) => {
-                            continue;
-                        }
-                        Attribute::Parsed(AttributeKind::Inline(.., span)) => {
-                            self.dcx().emit_err(errors::NakedFunctionIncompatibleAttribute {
-                                span: *span,
-                                naked_span: attr.span(),
-                                attr: sym::inline.to_string(),
-                            });
-
-                            return;
-                        }
-                        // FIXME(jdonszelmann): make exhaustive
-                        _ => {}
-                    }
-
-                    if other_attr.has_name(sym::target_feature) {
-                        if !self.tcx.features().naked_functions_target_feature() {
-                            feature_err(
-                                &self.tcx.sess,
-                                sym::naked_functions_target_feature,
-                                other_attr.span(),
-                                "`#[target_feature(/* ... */)]` is currently unstable on `#[naked]` functions",
-                            ).emit();
-
-                            return;
-                        } else {
-                            continue;
-                        }
-                    }
-
-                    if !other_attr.has_any_name(ALLOW_LIST)
-                        && !matches!(other_attr.path().as_slice(), [sym::rustfmt, ..])
-                    {
-                        let path = other_attr.path();
-                        let path: Vec<_> = path.iter().map(|s| s.as_str()).collect();
-                        let other_attr_name = path.join("::");
-
-                        self.dcx().emit_err(errors::NakedFunctionIncompatibleAttribute {
-                            span: other_attr.span(),
-                            naked_span: attr.span(),
-                            attr: other_attr_name,
-                        });
-
-                        return;
-                    }
-                }
-=======
->>>>>>> d41e12f1
             }
             _ => {
                 self.dcx().emit_err(errors::AttrShouldBeAppliedToFn {
@@ -862,13 +734,7 @@
             // erroneously allowed it and some crates used it accidentally, to be compatible
             // with crates depending on them, we can't throw an error here.
             Target::Field | Target::Arm | Target::MacroDef => {
-<<<<<<< HEAD
-                for attr in attrs {
-                    self.inline_attr_str_error_with_macro_def(hir_id, attr.span(), "track_caller");
-                }
-=======
                 self.inline_attr_str_error_with_macro_def(hir_id, attr_span, "track_caller");
->>>>>>> d41e12f1
             }
             _ => {
                 self.dcx().emit_err(errors::TrackedCallerWrongLocation {
@@ -1704,11 +1570,7 @@
             // erroneously allowed it and some crates used it accidentally, to be compatible
             // with crates depending on them, we can't throw an error here.
             Target::Field | Target::Arm | Target::MacroDef => {
-<<<<<<< HEAD
-                self.inline_attr_str_error_with_macro_def(hir_id, attr.span(), "cold");
-=======
                 self.inline_attr_str_error_with_macro_def(hir_id, attr_span, "cold");
->>>>>>> d41e12f1
             }
             _ => {
                 // FIXME: #[cold] was previously allowed on non-functions and some crates used
@@ -1806,11 +1668,7 @@
             // erroneously allowed it and some crates used it accidentally, to be compatible
             // with crates depending on them, we can't throw an error here.
             Target::Field | Target::Arm | Target::MacroDef => {
-<<<<<<< HEAD
-                self.inline_attr_str_error_with_macro_def(hir_id, attr.span(), "export_name");
-=======
                 self.inline_attr_str_error_with_macro_def(hir_id, attr_span, "export_name");
->>>>>>> d41e12f1
             }
             _ => {
                 self.dcx().emit_err(errors::ExportName { attr_span, span });
@@ -2006,11 +1864,7 @@
             // erroneously allowed it and some crates used it accidentally, to be compatible
             // with crates depending on them, we can't throw an error here.
             Target::Field | Target::Arm | Target::MacroDef => {
-<<<<<<< HEAD
-                self.inline_attr_str_error_with_macro_def(hir_id, attr.span(), "no_mangle");
-=======
                 self.inline_attr_str_error_with_macro_def(hir_id, attr_span, "no_mangle");
->>>>>>> d41e12f1
             }
             // FIXME: #[no_mangle] was previously allowed on non-functions/statics, this should be an error
             // The error should specify that the item that is wrong is specifically a *foreign* fn/static
