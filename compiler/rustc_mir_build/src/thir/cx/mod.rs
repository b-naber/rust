//! This module contains the functionality to convert from the wacky tcx data
//! structures into the THIR. The `builder` is generally ignorant of the tcx,
//! etc., and instead goes through the `Cx` for most of its work.

use rustc_data_structures::steal::Steal;
use rustc_errors::ErrorGuaranteed;
use rustc_hir as hir;
use rustc_hir::HirId;
use rustc_hir::def::DefKind;
use rustc_hir::def_id::{DefId, LocalDefId};
use rustc_hir::lang_items::LangItem;
use rustc_middle::bug;
use rustc_middle::middle::region;
use rustc_middle::thir::*;
use rustc_middle::ty::{self, RvalueScopes, TyCtxt};
use tracing::instrument;

use crate::thir::pattern::pat_from_hir;

/// Query implementation for [`TyCtxt::thir_body`].
pub(crate) fn thir_body(
    tcx: TyCtxt<'_>,
    owner_def: LocalDefId,
) -> Result<(&Steal<Thir<'_>>, ExprId), ErrorGuaranteed> {
    let body = tcx.hir_body_owned_by(owner_def);
    let mut cx = ThirBuildCx::new(tcx, owner_def);
    if let Some(reported) = cx.typeck_results.tainted_by_errors {
        return Err(reported);
    }
    let expr = cx.mirror_expr(body.value);

    let owner_id = tcx.local_def_id_to_hir_id(owner_def);
    if let Some(fn_decl) = tcx.hir_fn_decl_by_hir_id(owner_id) {
        let closure_env_param = cx.closure_env_param(owner_def, owner_id);
        let explicit_params = cx.explicit_params(owner_id, fn_decl, &body);
        cx.thir.params = closure_env_param.into_iter().chain(explicit_params).collect();

        // The resume argument may be missing, in that case we need to provide it here.
        // It will always be `()` in this case.
        if tcx.is_coroutine(owner_def.to_def_id()) && body.params.is_empty() {
            cx.thir.params.push(Param {
                ty: tcx.types.unit,
                pat: None,
                ty_span: None,
                self_kind: None,
                hir_id: None,
            });
        }
    }

    Ok((tcx.alloc_steal_thir(cx.thir), expr))
}

/// Context for lowering HIR to THIR for a single function body (or other kind of body).
struct ThirBuildCx<'tcx> {
    tcx: TyCtxt<'tcx>,
    /// The THIR data that this context is building.
    thir: Thir<'tcx>,

    typing_env: ty::TypingEnv<'tcx>,

    region_scope_tree: &'tcx region::ScopeTree,
    typeck_results: &'tcx ty::TypeckResults<'tcx>,
    rvalue_scopes: &'tcx RvalueScopes,

    /// False to indicate that adjustments should not be applied. Only used for `custom_mir`
    apply_adjustments: bool,

    /// The `DefId` of the owner of this body.
    body_owner: DefId,
}

impl<'tcx> ThirBuildCx<'tcx> {
    fn new(tcx: TyCtxt<'tcx>, def: LocalDefId) -> Self {
        let typeck_results = tcx.typeck(def);
        let hir = tcx.hir();
        let hir_id = tcx.local_def_id_to_hir_id(def);

<<<<<<< HEAD
        let body_type = if tcx.hir_body_owner_kind(def).is_fn_or_closure() {
            // fetch the fully liberated fn signature (that is, all bound
            // types/lifetimes replaced)
            BodyTy::Fn(typeck_results.liberated_fn_sigs()[hir_id])
        } else {
            // Get the revealed type of this const. This is *not* the adjusted
            // type of its body, which may be a subtype of this type. For
            // example:
            //
            // fn foo(_: &()) {}
            // static X: fn(&'static ()) = foo;
            //
            // The adjusted type of the body of X is `for<'a> fn(&'a ())` which
            // is not the same as the type of X. We need the type of the return
            // place to be the type of the constant because NLL typeck will
            // equate them.
            BodyTy::Const(typeck_results.node_type(hir_id))
=======
        let body_type = match tcx.hir_body_owner_kind(def) {
            rustc_hir::BodyOwnerKind::Fn | rustc_hir::BodyOwnerKind::Closure => {
                // fetch the fully liberated fn signature (that is, all bound
                // types/lifetimes replaced)
                BodyTy::Fn(typeck_results.liberated_fn_sigs()[hir_id])
            }
            rustc_hir::BodyOwnerKind::Const { .. } | rustc_hir::BodyOwnerKind::Static(_) => {
                // Get the revealed type of this const. This is *not* the adjusted
                // type of its body, which may be a subtype of this type. For
                // example:
                //
                // fn foo(_: &()) {}
                // static X: fn(&'static ()) = foo;
                //
                // The adjusted type of the body of X is `for<'a> fn(&'a ())` which
                // is not the same as the type of X. We need the type of the return
                // place to be the type of the constant because NLL typeck will
                // equate them.
                BodyTy::Const(typeck_results.node_type(hir_id))
            }
            rustc_hir::BodyOwnerKind::GlobalAsm => {
                BodyTy::GlobalAsm(typeck_results.node_type(hir_id))
            }
>>>>>>> a4a9fb41
        };

        Self {
            tcx,
            thir: Thir::new(body_type),
            // FIXME(#132279): We're in a body, we should use a typing
            // mode which reveals the opaque types defined by that body.
            typing_env: ty::TypingEnv::non_body_analysis(tcx, def),
            region_scope_tree: tcx.region_scope_tree(def),
            typeck_results,
            rvalue_scopes: &typeck_results.rvalue_scopes,
            body_owner: def.to_def_id(),
            apply_adjustments: hir
                .attrs(hir_id)
                .iter()
                .all(|attr| attr.name_or_empty() != rustc_span::sym::custom_mir),
        }
    }

    #[instrument(level = "debug", skip(self))]
    fn pattern_from_hir(&mut self, p: &'tcx hir::Pat<'tcx>) -> Box<Pat<'tcx>> {
        pat_from_hir(self.tcx, self.typing_env, self.typeck_results, p)
    }

    fn closure_env_param(&self, owner_def: LocalDefId, expr_id: HirId) -> Option<Param<'tcx>> {
        if self.tcx.def_kind(owner_def) != DefKind::Closure {
            return None;
        }

        let closure_ty = self.typeck_results.node_type(expr_id);
        Some(match *closure_ty.kind() {
            ty::Coroutine(..) => {
                Param { ty: closure_ty, pat: None, ty_span: None, self_kind: None, hir_id: None }
            }
            ty::Closure(_, args) => {
                let closure_env_ty = self.tcx.closure_env_ty(
                    closure_ty,
                    args.as_closure().kind(),
                    self.tcx.lifetimes.re_erased,
                );
                Param {
                    ty: closure_env_ty,
                    pat: None,
                    ty_span: None,
                    self_kind: None,
                    hir_id: None,
                }
            }
            ty::CoroutineClosure(_, args) => {
                let closure_env_ty = self.tcx.closure_env_ty(
                    closure_ty,
                    args.as_coroutine_closure().kind(),
                    self.tcx.lifetimes.re_erased,
                );
                Param {
                    ty: closure_env_ty,
                    pat: None,
                    ty_span: None,
                    self_kind: None,
                    hir_id: None,
                }
            }
            _ => bug!("unexpected closure type: {closure_ty}"),
        })
    }

    fn explicit_params(
        &mut self,
        owner_id: HirId,
        fn_decl: &'tcx hir::FnDecl<'tcx>,
        body: &'tcx hir::Body<'tcx>,
    ) -> impl Iterator<Item = Param<'tcx>> {
        let fn_sig = self.typeck_results.liberated_fn_sigs()[owner_id];

        body.params.iter().enumerate().map(move |(index, param)| {
            let ty_span = fn_decl
                .inputs
                .get(index)
                // Make sure that inferred closure args have no type span
                .and_then(|ty| if param.pat.span != ty.span { Some(ty.span) } else { None });

            let self_kind = if index == 0 && fn_decl.implicit_self.has_implicit_self() {
                Some(fn_decl.implicit_self)
            } else {
                None
            };

            // C-variadic fns also have a `VaList` input that's not listed in `fn_sig`
            // (as it's created inside the body itself, not passed in from outside).
            let ty = if fn_decl.c_variadic && index == fn_decl.inputs.len() {
                let va_list_did = self.tcx.require_lang_item(LangItem::VaList, Some(param.span));

                self.tcx
                    .type_of(va_list_did)
                    .instantiate(self.tcx, &[self.tcx.lifetimes.re_erased.into()])
            } else {
                fn_sig.inputs()[index]
            };

            let pat = self.pattern_from_hir(param.pat);
            Param { pat: Some(pat), ty, ty_span, self_kind, hir_id: Some(param.hir_id) }
        })
    }

    fn user_args_applied_to_ty_of_hir_id(
        &self,
        hir_id: HirId,
    ) -> Option<ty::CanonicalUserType<'tcx>> {
        crate::thir::util::user_args_applied_to_ty_of_hir_id(self.typeck_results, hir_id)
    }
}

mod block;
mod expr;<|MERGE_RESOLUTION|>--- conflicted
+++ resolved
@@ -76,25 +76,6 @@
         let hir = tcx.hir();
         let hir_id = tcx.local_def_id_to_hir_id(def);
 
-<<<<<<< HEAD
-        let body_type = if tcx.hir_body_owner_kind(def).is_fn_or_closure() {
-            // fetch the fully liberated fn signature (that is, all bound
-            // types/lifetimes replaced)
-            BodyTy::Fn(typeck_results.liberated_fn_sigs()[hir_id])
-        } else {
-            // Get the revealed type of this const. This is *not* the adjusted
-            // type of its body, which may be a subtype of this type. For
-            // example:
-            //
-            // fn foo(_: &()) {}
-            // static X: fn(&'static ()) = foo;
-            //
-            // The adjusted type of the body of X is `for<'a> fn(&'a ())` which
-            // is not the same as the type of X. We need the type of the return
-            // place to be the type of the constant because NLL typeck will
-            // equate them.
-            BodyTy::Const(typeck_results.node_type(hir_id))
-=======
         let body_type = match tcx.hir_body_owner_kind(def) {
             rustc_hir::BodyOwnerKind::Fn | rustc_hir::BodyOwnerKind::Closure => {
                 // fetch the fully liberated fn signature (that is, all bound
@@ -118,7 +99,6 @@
             rustc_hir::BodyOwnerKind::GlobalAsm => {
                 BodyTy::GlobalAsm(typeck_results.node_type(hir_id))
             }
->>>>>>> a4a9fb41
         };
 
         Self {
