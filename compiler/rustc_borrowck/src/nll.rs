//! The entry point of the NLL borrow checker.

use std::path::PathBuf;
use std::rc::Rc;
use std::str::FromStr;
use std::{env, io};

use polonius_engine::{Algorithm, Output};
use rustc_data_structures::fx::FxIndexMap;
use rustc_hir::def_id::LocalDefId;
use rustc_index::IndexSlice;
use rustc_middle::mir::pretty::{PrettyPrintMirOptions, dump_mir_with_options};
use rustc_middle::mir::{
    Body, ClosureOutlivesSubject, ClosureRegionRequirements, PassWhere, Promoted, create_dump_file,
    dump_enabled, dump_mir,
};
use rustc_middle::ty::print::with_no_trimmed_paths;
use rustc_middle::ty::{self, OpaqueHiddenType, TyCtxt};
use rustc_mir_dataflow::ResultsCursor;
use rustc_mir_dataflow::impls::MaybeInitializedPlaces;
use rustc_mir_dataflow::move_paths::MoveData;
use rustc_mir_dataflow::points::DenseLocationMap;
use rustc_session::config::MirIncludeSpans;
use rustc_span::sym;
use tracing::{debug, instrument};

use crate::borrow_set::BorrowSet;
use crate::consumers::ConsumerOptions;
use crate::diagnostics::{BorrowckDiagnosticsBuffer, RegionErrors};
use crate::polonius::LocalizedOutlivesConstraintSet;
use crate::polonius::legacy::{
    PoloniusFacts, PoloniusFactsExt, PoloniusLocationTable, PoloniusOutput,
};
use crate::region_infer::RegionInferenceContext;
use crate::type_check::{self, MirTypeckResults};
use crate::universal_regions::UniversalRegions;
use crate::{BorrowckInferCtxt, polonius, renumber};

/// The output of `nll::compute_regions`. This includes the computed `RegionInferenceContext`, any
/// closure requirements to propagate, and any generated errors.
pub(crate) struct NllOutput<'tcx> {
    pub regioncx: RegionInferenceContext<'tcx>,
    pub opaque_type_values: FxIndexMap<LocalDefId, OpaqueHiddenType<'tcx>>,
    pub polonius_input: Option<Box<PoloniusFacts>>,
    pub polonius_output: Option<Box<PoloniusOutput>>,
    pub opt_closure_req: Option<ClosureRegionRequirements<'tcx>>,
    pub nll_errors: RegionErrors<'tcx>,

    /// When using `-Zpolonius=next`: the localized typeck and liveness constraints.
    pub localized_outlives_constraints: Option<LocalizedOutlivesConstraintSet>,
}

/// Rewrites the regions in the MIR to use NLL variables, also scraping out the set of universal
/// regions (e.g., region parameters) declared on the function. That set will need to be given to
/// `compute_regions`.
#[instrument(skip(infcx, body, promoted), level = "debug")]
pub(crate) fn replace_regions_in_mir<'tcx>(
    infcx: &BorrowckInferCtxt<'tcx>,
    body: &mut Body<'tcx>,
    promoted: &mut IndexSlice<Promoted, Body<'tcx>>,
) -> UniversalRegions<'tcx> {
    let def = body.source.def_id().expect_local();

    debug!(?def);

    // Compute named region information. This also renumbers the inputs/outputs.
    let universal_regions = UniversalRegions::new(infcx, def);

    // Replace all remaining regions with fresh inference variables.
    renumber::renumber_mir(infcx, body, promoted);

    dump_mir(infcx.tcx, false, "renumber", &0, body, |_, _| Ok(()));

    universal_regions
}

/// Computes the (non-lexical) regions from the input MIR.
///
/// This may result in errors being reported.
pub(crate) fn compute_regions<'a, 'tcx>(
    infcx: &BorrowckInferCtxt<'tcx>,
    universal_regions: UniversalRegions<'tcx>,
    body: &Body<'tcx>,
    promoted: &IndexSlice<Promoted, Body<'tcx>>,
    location_table: &PoloniusLocationTable,
    flow_inits: ResultsCursor<'a, 'tcx, MaybeInitializedPlaces<'a, 'tcx>>,
    move_data: &MoveData<'tcx>,
    borrow_set: &BorrowSet<'tcx>,
    consumer_options: Option<ConsumerOptions>,
) -> NllOutput<'tcx> {
    let is_polonius_legacy_enabled = infcx.tcx.sess.opts.unstable_opts.polonius.is_legacy_enabled();
    let polonius_input = consumer_options.map(|c| c.polonius_input()).unwrap_or_default()
        || is_polonius_legacy_enabled;
    let polonius_output = consumer_options.map(|c| c.polonius_output()).unwrap_or_default()
        || is_polonius_legacy_enabled;
    let mut polonius_facts =
        (polonius_input || PoloniusFacts::enabled(infcx.tcx)).then_some(PoloniusFacts::default());

    let location_map = Rc::new(DenseLocationMap::new(body));

    // Run the MIR type-checker.
    let MirTypeckResults {
        constraints,
        universal_region_relations,
        opaque_type_values,
        polonius_context,
    } = type_check::type_check(
        infcx,
        body,
        promoted,
        universal_regions,
        location_table,
        borrow_set,
        &mut polonius_facts,
        flow_inits,
        move_data,
        Rc::clone(&location_map),
    );

    // Create the region inference context, taking ownership of the
    // region inference data that was contained in `infcx`, and the
    // base constraints generated by the type-check.
    let var_infos = infcx.get_region_var_infos();

    // If requested, emit legacy polonius facts.
    polonius::legacy::emit_facts(
        &mut polonius_facts,
        infcx.tcx,
        location_table,
        body,
        borrow_set,
        move_data,
        &universal_region_relations,
        &constraints,
    );

    let mut regioncx = RegionInferenceContext::new(
        infcx,
        var_infos,
        constraints,
        universal_region_relations,
        location_map,
    );

<<<<<<< HEAD
    // If requested for `-Zpolonius=next`, convert NLL constraints to localized outlives
    // constraints.
    let localized_outlives_constraints = polonius_context.as_mut().map(|polonius_context| {
        polonius_context.create_localized_constraints(infcx.tcx, &regioncx, body)
=======
    // If requested for `-Zpolonius=next`, convert NLL constraints to localized outlives constraints
    // and use them to compute loan liveness.
    let localized_outlives_constraints = polonius_context.as_ref().map(|polonius_context| {
        polonius_context.compute_loan_liveness(infcx.tcx, &mut regioncx, body, borrow_set)
>>>>>>> 01706e1a
    });

    // If requested: dump NLL facts, and run legacy polonius analysis.
    let polonius_output = polonius_facts.as_ref().and_then(|polonius_facts| {
        if infcx.tcx.sess.opts.unstable_opts.nll_facts {
            let def_id = body.source.def_id();
            let def_path = infcx.tcx.def_path(def_id);
            let dir_path = PathBuf::from(&infcx.tcx.sess.opts.unstable_opts.nll_facts_dir)
                .join(def_path.to_filename_friendly_no_crate());
            polonius_facts.write_to_dir(dir_path, location_table).unwrap();
        }

        if polonius_output {
            let algorithm =
                env::var("POLONIUS_ALGORITHM").unwrap_or_else(|_| String::from("Hybrid"));
            let algorithm = Algorithm::from_str(&algorithm).unwrap();
            debug!("compute_regions: using polonius algorithm {:?}", algorithm);
            let _prof_timer = infcx.tcx.prof.generic_activity("polonius_analysis");
            Some(Box::new(Output::compute(polonius_facts, algorithm, false)))
        } else {
            None
        }
    });

    // Solve the region constraints.
    let (closure_region_requirements, nll_errors) =
        regioncx.solve(infcx, body, polonius_output.clone());

    if let Some(guar) = nll_errors.has_errors() {
        // Suppress unhelpful extra errors in `infer_opaque_types`.
        infcx.set_tainted_by_errors(guar);
    }

    let remapped_opaque_tys = regioncx.infer_opaque_types(infcx, opaque_type_values);

    NllOutput {
        regioncx,
        opaque_type_values: remapped_opaque_tys,
        polonius_input: polonius_facts.map(Box::new),
        polonius_output,
        opt_closure_req: closure_region_requirements,
        nll_errors,
        localized_outlives_constraints,
    }
}

/// `-Zdump-mir=nll` dumps MIR annotated with NLL specific information:
/// - free regions
/// - inferred region values
/// - region liveness
/// - inference constraints and their causes
///
/// As well as graphviz `.dot` visualizations of:
/// - the region constraints graph
/// - the region SCC graph
pub(super) fn dump_nll_mir<'tcx>(
    infcx: &BorrowckInferCtxt<'tcx>,
    body: &Body<'tcx>,
    regioncx: &RegionInferenceContext<'tcx>,
    closure_region_requirements: &Option<ClosureRegionRequirements<'tcx>>,
    borrow_set: &BorrowSet<'tcx>,
) {
    let tcx = infcx.tcx;
    if !dump_enabled(tcx, "nll", body.source.def_id()) {
        return;
    }

    // We want the NLL extra comments printed by default in NLL MIR dumps (they were removed in
    // #112346). Specifying `-Z mir-include-spans` on the CLI still has priority: for example,
    // they're always disabled in mir-opt tests to make working with blessed dumps easier.
    let options = PrettyPrintMirOptions {
        include_extra_comments: matches!(
            infcx.tcx.sess.opts.unstable_opts.mir_include_spans,
            MirIncludeSpans::On | MirIncludeSpans::Nll
        ),
    };
    dump_mir_with_options(
        tcx,
        false,
        "nll",
        &0,
        body,
        |pass_where, out| {
            emit_nll_mir(tcx, regioncx, closure_region_requirements, borrow_set, pass_where, out)
        },
        options,
    );

    // Also dump the region constraint graph as a graphviz file.
    let _: io::Result<()> = try {
        let mut file = create_dump_file(tcx, "regioncx.all.dot", false, "nll", &0, body)?;
        regioncx.dump_graphviz_raw_constraints(&mut file)?;
    };

    // Also dump the region constraint SCC graph as a graphviz file.
    let _: io::Result<()> = try {
        let mut file = create_dump_file(tcx, "regioncx.scc.dot", false, "nll", &0, body)?;
        regioncx.dump_graphviz_scc_constraints(&mut file)?;
    };
}

/// Produces the actual NLL MIR sections to emit during the dumping process.
pub(crate) fn emit_nll_mir<'tcx>(
    tcx: TyCtxt<'tcx>,
    regioncx: &RegionInferenceContext<'tcx>,
    closure_region_requirements: &Option<ClosureRegionRequirements<'tcx>>,
    borrow_set: &BorrowSet<'tcx>,
    pass_where: PassWhere,
    out: &mut dyn io::Write,
) -> io::Result<()> {
    match pass_where {
        // Before the CFG, dump out the values for each region variable.
        PassWhere::BeforeCFG => {
            regioncx.dump_mir(tcx, out)?;
            writeln!(out, "|")?;

            if let Some(closure_region_requirements) = closure_region_requirements {
                writeln!(out, "| Free Region Constraints")?;
                for_each_region_constraint(tcx, closure_region_requirements, &mut |msg| {
                    writeln!(out, "| {msg}")
                })?;
                writeln!(out, "|")?;
            }

            if borrow_set.len() > 0 {
                writeln!(out, "| Borrows")?;
                for (borrow_idx, borrow_data) in borrow_set.iter_enumerated() {
                    writeln!(
                        out,
                        "| {:?}: issued at {:?} in {:?}",
                        borrow_idx, borrow_data.reserve_location, borrow_data.region
                    )?;
                }
                writeln!(out, "|")?;
            }
        }

        PassWhere::BeforeLocation(_) => {}

        PassWhere::AfterTerminator(_) => {}

        PassWhere::BeforeBlock(_) | PassWhere::AfterLocation(_) | PassWhere::AfterCFG => {}
    }
    Ok(())
}

#[allow(rustc::diagnostic_outside_of_impl)]
#[allow(rustc::untranslatable_diagnostic)]
pub(super) fn dump_annotation<'tcx, 'infcx>(
    infcx: &'infcx BorrowckInferCtxt<'tcx>,
    body: &Body<'tcx>,
    regioncx: &RegionInferenceContext<'tcx>,
    closure_region_requirements: &Option<ClosureRegionRequirements<'tcx>>,
    opaque_type_values: &FxIndexMap<LocalDefId, OpaqueHiddenType<'tcx>>,
    diagnostics_buffer: &mut BorrowckDiagnosticsBuffer<'infcx, 'tcx>,
) {
    let tcx = infcx.tcx;
    let base_def_id = tcx.typeck_root_def_id(body.source.def_id());
    if !tcx.has_attr(base_def_id, sym::rustc_regions) {
        return;
    }

    // When the enclosing function is tagged with `#[rustc_regions]`,
    // we dump out various bits of state as warnings. This is useful
    // for verifying that the compiler is behaving as expected. These
    // warnings focus on the closure region requirements -- for
    // viewing the intraprocedural state, the -Zdump-mir output is
    // better.

    let def_span = tcx.def_span(body.source.def_id());
    let mut err = if let Some(closure_region_requirements) = closure_region_requirements {
        let mut err = infcx.dcx().struct_span_note(def_span, "external requirements");

        regioncx.annotate(tcx, &mut err);

        err.note(format!(
            "number of external vids: {}",
            closure_region_requirements.num_external_vids
        ));

        // Dump the region constraints we are imposing *between* those
        // newly created variables.
        for_each_region_constraint(tcx, closure_region_requirements, &mut |msg| {
            err.note(msg);
            Ok(())
        })
        .unwrap();

        err
    } else {
        let mut err = infcx.dcx().struct_span_note(def_span, "no external requirements");
        regioncx.annotate(tcx, &mut err);

        err
    };

    if !opaque_type_values.is_empty() {
        err.note(format!("Inferred opaque type values:\n{opaque_type_values:#?}"));
    }

    diagnostics_buffer.buffer_non_error(err);
}

fn for_each_region_constraint<'tcx>(
    tcx: TyCtxt<'tcx>,
    closure_region_requirements: &ClosureRegionRequirements<'tcx>,
    with_msg: &mut dyn FnMut(String) -> io::Result<()>,
) -> io::Result<()> {
    for req in &closure_region_requirements.outlives_requirements {
        let subject = match req.subject {
            ClosureOutlivesSubject::Region(subject) => format!("{subject:?}"),
            ClosureOutlivesSubject::Ty(ty) => {
                with_no_trimmed_paths!(format!(
                    "{}",
                    ty.instantiate(tcx, |vid| ty::Region::new_var(tcx, vid))
                ))
            }
        };
        with_msg(format!("where {}: {:?}", subject, req.outlived_free_region,))?;
    }
    Ok(())
}

pub(crate) trait ConstraintDescription {
    fn description(&self) -> &'static str;
}<|MERGE_RESOLUTION|>--- conflicted
+++ resolved
@@ -142,17 +142,10 @@
         location_map,
     );
 
-<<<<<<< HEAD
-    // If requested for `-Zpolonius=next`, convert NLL constraints to localized outlives
-    // constraints.
-    let localized_outlives_constraints = polonius_context.as_mut().map(|polonius_context| {
-        polonius_context.create_localized_constraints(infcx.tcx, &regioncx, body)
-=======
     // If requested for `-Zpolonius=next`, convert NLL constraints to localized outlives constraints
     // and use them to compute loan liveness.
     let localized_outlives_constraints = polonius_context.as_ref().map(|polonius_context| {
         polonius_context.compute_loan_liveness(infcx.tcx, &mut regioncx, body, borrow_set)
->>>>>>> 01706e1a
     });
 
     // If requested: dump NLL facts, and run legacy polonius analysis.
