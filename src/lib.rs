--- conflicted
+++ resolved
@@ -35,19 +35,10 @@
 pub use crate::tls::{EvalContextExt as TlsEvalContextExt, TlsData};
 pub use crate::range_map::RangeMap;
 pub use crate::helpers::{EvalContextExt as HelpersEvalContextExt};
-<<<<<<< HEAD
-use crate::mono_hash_map::MonoHashMap;
-pub use crate::stacked_borrows::{EvalContextExt as StackedBorEvalContextExt};
-use crate::memory::{MemoryExtra, AllocExtra};
-
-// Used by priroda.
-pub use crate::stacked_borrows::{Tag, Permission, Stack, Stacks, Item};
-=======
 pub use crate::mono_hash_map::MonoHashMap;
 pub use crate::stacked_borrows::{EvalContextExt as StackedBorEvalContextExt, Tag, Permission, Stack, Stacks, Item};
 pub use crate::machine::{MemoryExtra, AllocExtra, MiriMemoryKind, Evaluator, MiriEvalContext, MiriEvalContextExt};
 pub use crate::eval::{eval_main, create_ecx, MiriConfig};
->>>>>>> 67d3779b
 
 /// Insert rustc arguments at the beginning of the argument list that Miri wants to be
 /// set per default, for maximal validation power.
@@ -55,552 +46,4 @@
     // The flags here should be kept in sync with what bootstrap adds when `test-miri` is
     // set, which happens in `bootstrap/bin/rustc.rs` in the rustc sources.
     &["-Zalways-encode-mir", "-Zmir-emit-retag", "-Zmir-opt-level=0", "--cfg=miri"]
-<<<<<<< HEAD
-}
-
-/// Configuration needed to spawn a Miri instance.
-#[derive(Clone)]
-pub struct MiriConfig {
-    pub validate: bool,
-    pub args: Vec<String>,
-
-    // The seed to use when non-determinism is required (e.g. getrandom())
-    pub seed: Option<u64>
-}
-
-// Used by priroda.
-pub fn create_ecx<'mir, 'tcx: 'mir>(
-    tcx: TyCtxt<'tcx>,
-    main_id: DefId,
-    config: MiriConfig,
-) -> InterpResult<'tcx, InterpretCx<'mir, 'tcx, Evaluator<'tcx>>> {
-    let mut ecx = InterpretCx::new(
-        tcx.at(syntax::source_map::DUMMY_SP),
-        ty::ParamEnv::reveal_all(),
-        Evaluator::new(config.validate),
-        MemoryExtra::with_rng(config.seed.map(StdRng::seed_from_u64)),
-    );
-    
-    let main_instance = ty::Instance::mono(ecx.tcx.tcx, main_id);
-    let main_mir = ecx.load_mir(main_instance.def)?;
-
-    if !main_mir.return_ty().is_unit() || main_mir.arg_count != 0 {
-        return err!(Unimplemented(
-            "miri does not support main functions without `fn()` type signatures"
-                .to_owned(),
-        ));
-    }
-
-    let start_id = tcx.lang_items().start_fn().unwrap();
-    let main_ret_ty = tcx.fn_sig(main_id).output();
-    let main_ret_ty = main_ret_ty.no_bound_vars().unwrap();
-    let start_instance = ty::Instance::resolve(
-        ecx.tcx.tcx,
-        ty::ParamEnv::reveal_all(),
-        start_id,
-        ecx.tcx.mk_substs(
-            ::std::iter::once(ty::subst::Kind::from(main_ret_ty)))
-        ).unwrap();
-    let start_mir = ecx.load_mir(start_instance.def)?;
-
-    if start_mir.arg_count != 3 {
-        return err!(AbiViolation(format!(
-            "'start' lang item should have three arguments, but has {}",
-            start_mir.arg_count
-        )));
-    }
-
-    // Return value (in static memory so that it does not count as leak).
-    let ret = ecx.layout_of(start_mir.return_ty())?;
-    let ret_ptr = ecx.allocate(ret, MiriMemoryKind::Static.into());
-
-    // Push our stack frame.
-    ecx.push_stack_frame(
-        start_instance,
-        // There is no call site.
-        DUMMY_SP,
-        start_mir,
-        Some(ret_ptr.into()),
-        StackPopCleanup::None { cleanup: true },
-    )?;
-
-    let mut args = ecx.frame().body.args_iter();
-
-    // First argument: pointer to `main()`.
-    let main_ptr = ecx.memory_mut().create_fn_alloc(main_instance);
-    let dest = ecx.eval_place(&mir::Place::Base(mir::PlaceBase::Local(args.next().unwrap())))?;
-    ecx.write_scalar(Scalar::Ptr(main_ptr), dest)?;
-
-    // Second argument (argc): `1`.
-    let dest = ecx.eval_place(&mir::Place::Base(mir::PlaceBase::Local(args.next().unwrap())))?;
-    let argc = Scalar::from_uint(config.args.len() as u128, dest.layout.size);
-    ecx.write_scalar(argc, dest)?;
-    // Store argc for macOS's `_NSGetArgc`.
-    {
-        let argc_place = ecx.allocate(dest.layout, MiriMemoryKind::Env.into());
-        ecx.write_scalar(argc, argc_place.into())?;
-        ecx.machine.argc = Some(argc_place.ptr.to_ptr()?);
-    }
-
-    // FIXME: extract main source file path.
-    // Third argument (`argv`): created from `config.args`.
-    let dest = ecx.eval_place(&mir::Place::Base(mir::PlaceBase::Local(args.next().unwrap())))?;
-    // For Windows, construct a command string with all the aguments.
-    let mut cmd = String::new();
-    for arg in config.args.iter() {
-        if !cmd.is_empty() {
-            cmd.push(' ');
-        }
-        cmd.push_str(&*shell_escape::windows::escape(arg.as_str().into()));
-    }
-    // Don't forget `0` terminator.
-    cmd.push(std::char::from_u32(0).unwrap());
-    // Collect the pointers to the individual strings.
-    let mut argvs = Vec::<Pointer<Tag>>::new();
-    for arg in config.args {
-        // Add `0` terminator.
-        let mut arg = arg.into_bytes();
-        arg.push(0);
-        argvs.push(ecx.memory_mut().allocate_static_bytes(arg.as_slice(), MiriMemoryKind::Static.into()));
-    }
-    // Make an array with all these pointers, in the Miri memory.
-    let argvs_layout = ecx.layout_of(ecx.tcx.mk_array(ecx.tcx.mk_imm_ptr(ecx.tcx.types.u8), argvs.len() as u64))?;
-    let argvs_place = ecx.allocate(argvs_layout, MiriMemoryKind::Env.into());
-    for (idx, arg) in argvs.into_iter().enumerate() {
-        let place = ecx.mplace_field(argvs_place, idx as u64)?;
-        ecx.write_scalar(Scalar::Ptr(arg), place.into())?;
-    }
-    ecx.memory_mut().mark_immutable(argvs_place.to_ptr()?.alloc_id)?;
-    // Write a pointer to that place as the argument.
-    let argv = argvs_place.ptr;
-    ecx.write_scalar(argv, dest)?;
-    // Store `argv` for macOS `_NSGetArgv`.
-    {
-        let argv_place = ecx.allocate(dest.layout, MiriMemoryKind::Env.into());
-        ecx.write_scalar(argv, argv_place.into())?;
-        ecx.machine.argv = Some(argv_place.ptr.to_ptr()?);
-    }
-    // Store command line as UTF-16 for Windows `GetCommandLineW`.
-    {
-        let tcx = &{ecx.tcx.tcx};
-        let cmd_utf16: Vec<u16> = cmd.encode_utf16().collect();
-        let cmd_ptr = ecx.memory_mut().allocate(
-            Size::from_bytes(cmd_utf16.len() as u64 * 2),
-            Align::from_bytes(2).unwrap(),
-            MiriMemoryKind::Env.into(),
-        );
-        ecx.machine.cmd_line = Some(cmd_ptr);
-        // Store the UTF-16 string.
-        let char_size = Size::from_bytes(2);
-        let cmd_alloc = ecx.memory_mut().get_mut(cmd_ptr.alloc_id)?;
-        let mut cur_ptr = cmd_ptr;
-        for &c in cmd_utf16.iter() {
-            cmd_alloc.write_scalar(
-                tcx,
-                cur_ptr,
-                Scalar::from_uint(c, char_size).into(),
-                char_size,
-            )?;
-            cur_ptr = cur_ptr.offset(char_size, tcx)?;
-        }
-    }
- 
-    assert!(args.next().is_none(), "start lang item has more arguments than expected");
-
-    Ok(ecx)
-}
-
-pub fn eval_main<'tcx>(
-    tcx: TyCtxt<'tcx>,
-    main_id: DefId,
-    config: MiriConfig,
-) {
-    let mut ecx = match create_ecx(tcx, main_id, config) {
-        Ok(ecx) => ecx,
-        Err(mut err) => {
-            err.print_backtrace();
-            panic!("Miri initialziation error: {}", err.kind)
-        }
-    };
-
-    // Perform the main execution.
-    let res: InterpResult = (|| {
-        ecx.run()?;
-        ecx.run_tls_dtors()
-    })();
-
-    // Process the result.
-    match res {
-        Ok(()) => {
-            let leaks = ecx.memory().leak_report();
-            // Disable the leak test on some platforms where we do not
-            // correctly implement TLS destructors.
-            let target_os = ecx.tcx.tcx.sess.target.target.target_os.to_lowercase();
-            let ignore_leaks = target_os == "windows" || target_os == "macos";
-            if !ignore_leaks && leaks != 0 {
-                tcx.sess.err("the evaluated program leaked memory");
-            }
-        }
-        Err(mut e) => {
-            // Special treatment for some error kinds
-            let msg = match e.kind {
-                InterpError::Exit(code) => std::process::exit(code),
-                InterpError::NoMirFor(..) =>
-                    format!("{}. Did you set `MIRI_SYSROOT` to a Miri-enabled sysroot? You can prepare one with `cargo miri setup`.", e),
-                _ => e.to_string()
-            };
-            e.print_backtrace();
-            if let Some(frame) = ecx.stack().last() {
-                let block = &frame.body.basic_blocks()[frame.block];
-                let span = if frame.stmt < block.statements.len() {
-                    block.statements[frame.stmt].source_info.span
-                } else {
-                    block.terminator().source_info.span
-                };
-
-                let msg = format!("Miri evaluation error: {}", msg);
-                let mut err = struct_error(ecx.tcx.tcx.at(span), msg.as_str());
-                let frames = ecx.generate_stacktrace(None);
-                err.span_label(span, msg);
-                // We iterate with indices because we need to look at the next frame (the caller).
-                for idx in 0..frames.len() {
-                    let frame_info = &frames[idx];
-                    let call_site_is_local = frames.get(idx+1).map_or(false,
-                        |caller_info| caller_info.instance.def_id().is_local());
-                    if call_site_is_local {
-                        err.span_note(frame_info.call_site, &frame_info.to_string());
-                    } else {
-                        err.note(&frame_info.to_string());
-                    }
-                }
-                err.emit();
-            } else {
-                ecx.tcx.sess.err(&msg);
-            }
-
-            for (i, frame) in ecx.stack().iter().enumerate() {
-                trace!("-------------------");
-                trace!("Frame {}", i);
-                trace!("    return: {:?}", frame.return_place.map(|p| *p));
-                for (i, local) in frame.locals.iter().enumerate() {
-                    trace!("    local {}: {:?}", i, local.value);
-                }
-            }
-        }
-    }
-}
-
-#[derive(Debug, Copy, Clone, PartialEq, Eq)]
-pub enum MiriMemoryKind {
-    /// `__rust_alloc` memory.
-    Rust,
-    /// `malloc` memory.
-    C,
-    /// Part of env var emulation.
-    Env,
-    /// Statics.
-    Static,
-}
-
-impl Into<MemoryKind<MiriMemoryKind>> for MiriMemoryKind {
-    #[inline(always)]
-    fn into(self) -> MemoryKind<MiriMemoryKind> {
-        MemoryKind::Machine(self)
-    }
-}
-
-impl MayLeak for MiriMemoryKind {
-    #[inline(always)]
-    fn may_leak(self) -> bool {
-        use self::MiriMemoryKind::*;
-        match self {
-            Rust | C => false,
-            Env | Static => true,
-        }
-    }
-}
-
-pub struct Evaluator<'tcx> {
-    /// Environment variables set by `setenv`.
-    /// Miri does not expose env vars from the host to the emulated program.
-    pub(crate) env_vars: HashMap<Vec<u8>, Pointer<Tag>>,
-
-    /// Program arguments (`Option` because we can only initialize them after creating the ecx).
-    /// These are *pointers* to argc/argv because macOS.
-    /// We also need the full command line as one string because of Windows.
-    pub(crate) argc: Option<Pointer<Tag>>,
-    pub(crate) argv: Option<Pointer<Tag>>,
-    pub(crate) cmd_line: Option<Pointer<Tag>>,
-
-    /// Last OS error.
-    pub(crate) last_error: u32,
-
-    /// TLS state.
-    pub(crate) tls: TlsData<'tcx>,
-
-    /// Whether to enforce the validity invariant.
-    pub(crate) validate: bool,
-}
-
-impl<'tcx> Evaluator<'tcx> {
-    fn new(validate: bool) -> Self {
-        Evaluator {
-            env_vars: HashMap::default(),
-            argc: None,
-            argv: None,
-            cmd_line: None,
-            last_error: 0,
-            tls: TlsData::default(),
-            validate,
-        }
-    }
-}
-
-// FIXME: rustc issue <https://github.com/rust-lang/rust/issues/47131>.
-#[allow(dead_code)]
-type MiriEvalContext<'mir, 'tcx> = InterpretCx<'mir, 'tcx, Evaluator<'tcx>>;
-
-// A little trait that's useful to be inherited by extension traits.
-pub trait MiriEvalContextExt<'mir, 'tcx> {
-    fn eval_context_ref(&self) -> &MiriEvalContext<'mir, 'tcx>;
-    fn eval_context_mut(&mut self) -> &mut MiriEvalContext<'mir, 'tcx>;
-}
-impl<'mir, 'tcx> MiriEvalContextExt<'mir, 'tcx> for MiriEvalContext<'mir, 'tcx> {
-    #[inline(always)]
-    fn eval_context_ref(&self) -> &MiriEvalContext<'mir, 'tcx> {
-        self
-    }
-    #[inline(always)]
-    fn eval_context_mut(&mut self) -> &mut MiriEvalContext<'mir, 'tcx> {
-        self
-    }
-}
-
-impl<'mir, 'tcx> Machine<'mir, 'tcx> for Evaluator<'tcx> {
-    type MemoryKinds = MiriMemoryKind;
-
-    type FrameExtra = stacked_borrows::CallId;
-    type MemoryExtra = memory::MemoryExtra;
-    type AllocExtra = memory::AllocExtra;
-    type PointerTag = Tag;
-
-    type MemoryMap = MonoHashMap<AllocId, (MemoryKind<MiriMemoryKind>, Allocation<Tag, Self::AllocExtra>)>;
-
-    const STATIC_KIND: Option<MiriMemoryKind> = Some(MiriMemoryKind::Static);
-
-    #[inline(always)]
-    fn enforce_validity(ecx: &InterpretCx<'mir, 'tcx, Self>) -> bool {
-        ecx.machine.validate
-    }
-
-    /// Returns `Ok()` when the function was handled; fail otherwise.
-    #[inline(always)]
-    fn find_fn(
-        ecx: &mut InterpretCx<'mir, 'tcx, Self>,
-        instance: ty::Instance<'tcx>,
-        args: &[OpTy<'tcx, Tag>],
-        dest: Option<PlaceTy<'tcx, Tag>>,
-        ret: Option<mir::BasicBlock>,
-    ) -> InterpResult<'tcx, Option<&'mir mir::Body<'tcx>>> {
-        ecx.find_fn(instance, args, dest, ret)
-    }
-
-    #[inline(always)]
-    fn call_intrinsic(
-        ecx: &mut rustc_mir::interpret::InterpretCx<'mir, 'tcx, Self>,
-        instance: ty::Instance<'tcx>,
-        args: &[OpTy<'tcx, Tag>],
-        dest: PlaceTy<'tcx, Tag>,
-    ) -> InterpResult<'tcx> {
-        ecx.call_intrinsic(instance, args, dest)
-    }
-
-    #[inline(always)]
-    fn ptr_op(
-        ecx: &rustc_mir::interpret::InterpretCx<'mir, 'tcx, Self>,
-        bin_op: mir::BinOp,
-        left: ImmTy<'tcx, Tag>,
-        right: ImmTy<'tcx, Tag>,
-    ) -> InterpResult<'tcx, (Scalar<Tag>, bool)> {
-        ecx.ptr_op(bin_op, left, right)
-    }
-
-    fn box_alloc(
-        ecx: &mut InterpretCx<'mir, 'tcx, Self>,
-        dest: PlaceTy<'tcx, Tag>,
-    ) -> InterpResult<'tcx> {
-        trace!("box_alloc for {:?}", dest.layout.ty);
-        // Call the `exchange_malloc` lang item.
-        let malloc = ecx.tcx.lang_items().exchange_malloc_fn().unwrap();
-        let malloc = ty::Instance::mono(ecx.tcx.tcx, malloc);
-        let malloc_mir = ecx.load_mir(malloc.def)?;
-        ecx.push_stack_frame(
-            malloc,
-            malloc_mir.span,
-            malloc_mir,
-            Some(dest),
-            // Don't do anything when we are done. The `statement()` function will increment
-            // the old stack frame's stmt counter to the next statement, which means that when
-            // `exchange_malloc` returns, we go on evaluating exactly where we want to be.
-            StackPopCleanup::None { cleanup: true },
-        )?;
-
-        let mut args = ecx.frame().body.args_iter();
-        let layout = ecx.layout_of(dest.layout.ty.builtin_deref(false).unwrap().ty)?;
-
-        // First argument: `size`.
-        // (`0` is allowed here -- this is expected to be handled by the lang item).
-        let arg = ecx.eval_place(&mir::Place::Base(mir::PlaceBase::Local(args.next().unwrap())))?;
-        let size = layout.size.bytes();
-        ecx.write_scalar(Scalar::from_uint(size, arg.layout.size), arg)?;
-
-        // Second argument: `align`.
-        let arg = ecx.eval_place(&mir::Place::Base(mir::PlaceBase::Local(args.next().unwrap())))?;
-        let align = layout.align.abi.bytes();
-        ecx.write_scalar(Scalar::from_uint(align, arg.layout.size), arg)?;
-
-        // No more arguments.
-        assert!(
-            args.next().is_none(),
-            "`exchange_malloc` lang item has more arguments than expected"
-        );
-        Ok(())
-    }
-
-    fn find_foreign_static(
-        def_id: DefId,
-        tcx: TyCtxtAt<'tcx>,
-    ) -> InterpResult<'tcx, Cow<'tcx, Allocation>> {
-        let attrs = tcx.get_attrs(def_id);
-        let link_name = match attr::first_attr_value_str_by_name(&attrs, sym::link_name) {
-            Some(name) => name.as_str(),
-            None => tcx.item_name(def_id).as_str(),
-        };
-
-        let alloc = match link_name.get() {
-            "__cxa_thread_atexit_impl" => {
-                // This should be all-zero, pointer-sized.
-                let size = tcx.data_layout.pointer_size;
-                let data = vec![0; size.bytes() as usize];
-                Allocation::from_bytes(&data, tcx.data_layout.pointer_align.abi)
-            }
-            _ => return err!(Unimplemented(
-                    format!("can't access foreign static: {}", link_name),
-                )),
-        };
-        Ok(Cow::Owned(alloc))
-    }
-
-    #[inline(always)]
-    fn before_terminator(_ecx: &mut InterpretCx<'mir, 'tcx, Self>) -> InterpResult<'tcx>
-    {
-        // We are not interested in detecting loops.
-        Ok(())
-    }
-
-    fn tag_allocation<'b>(
-        id: AllocId,
-        alloc: Cow<'b, Allocation>,
-        kind: Option<MemoryKind<Self::MemoryKinds>>,
-        memory: &Memory<'mir, 'tcx, Self>,
-    ) -> (Cow<'b, Allocation<Self::PointerTag, Self::AllocExtra>>, Self::PointerTag) {
-        let kind = kind.expect("we set our STATIC_KIND so this cannot be None");
-        let alloc = alloc.into_owned();
-        let (stacks, base_tag) = Stacks::new_allocation(
-            id,
-            Size::from_bytes(alloc.bytes.len() as u64),
-            Rc::clone(&memory.extra.stacked_borrows),
-            kind,
-        );
-        if kind != MiriMemoryKind::Static.into() {
-            assert!(alloc.relocations.is_empty(), "Only statics can come initialized with inner pointers");
-            // Now we can rely on the inner pointers being static, too.
-        }
-        let mut memory_extra = memory.extra.stacked_borrows.borrow_mut();
-        let alloc: Allocation<Tag, Self::AllocExtra> = Allocation {
-            bytes: alloc.bytes,
-            relocations: Relocations::from_presorted(
-                alloc.relocations.iter()
-                    // The allocations in the relocations (pointers stored *inside* this allocation)
-                    // all get the base pointer tag.
-                    .map(|&(offset, ((), alloc))| (offset, (memory_extra.static_base_ptr(alloc), alloc)))
-                    .collect()
-            ),
-            undef_mask: alloc.undef_mask,
-            align: alloc.align,
-            mutability: alloc.mutability,
-            extra: AllocExtra {
-                stacked_borrows: stacks,
-                intptrcast: Default::default(),
-            },
-        };
-        (Cow::Owned(alloc), base_tag)
-    }
-
-    #[inline(always)]
-    fn tag_static_base_pointer(
-        id: AllocId,
-        memory: &Memory<'mir, 'tcx, Self>,
-    ) -> Self::PointerTag {
-        memory.extra.stacked_borrows.borrow_mut().static_base_ptr(id)
-    }
-
-    #[inline(always)]
-    fn retag(
-        ecx: &mut InterpretCx<'mir, 'tcx, Self>,
-        kind: mir::RetagKind,
-        place: PlaceTy<'tcx, Tag>,
-    ) -> InterpResult<'tcx> {
-        if !ecx.tcx.sess.opts.debugging_opts.mir_emit_retag || !Self::enforce_validity(ecx) {
-            // No tracking, or no retagging. The latter is possible because a dependency of ours
-            // might be called with different flags than we are, so there are `Retag`
-            // statements but we do not want to execute them.
-            // Also, honor the whitelist in `enforce_validity` because otherwise we might retag
-            // uninitialized data.
-             Ok(())
-        } else {
-            ecx.retag(kind, place)
-        }
-    }
-
-    #[inline(always)]
-    fn stack_push(
-        ecx: &mut InterpretCx<'mir, 'tcx, Self>,
-    ) -> InterpResult<'tcx, stacked_borrows::CallId> {
-        Ok(ecx.memory().extra.stacked_borrows.borrow_mut().new_call())
-    }
-
-    #[inline(always)]
-    fn stack_pop(
-        ecx: &mut InterpretCx<'mir, 'tcx, Self>,
-        extra: stacked_borrows::CallId,
-    ) -> InterpResult<'tcx> {
-        Ok(ecx.memory().extra.stacked_borrows.borrow_mut().end_call(extra))
-    }
-
-    fn int_to_ptr(
-        int: u64,
-        memory: &Memory<'mir, 'tcx, Self>,
-    ) -> InterpResult<'tcx, Pointer<Self::PointerTag>> {
-        if int == 0 {
-            err!(InvalidNullPointerUsage)
-        } else if memory.extra.rng.is_none() {
-            err!(ReadBytesAsPointer)
-        } else {
-           intptrcast::GlobalState::int_to_ptr(int, memory)
-        }
-    }
- 
-    fn ptr_to_int(
-        ptr: Pointer<Self::PointerTag>,
-        memory: &Memory<'mir, 'tcx, Self>,
-    ) -> InterpResult<'tcx, u64> {
-        if memory.extra.rng.is_none() {
-            err!(ReadPointerAsBytes)
-        } else {
-            intptrcast::GlobalState::ptr_to_int(ptr, memory)
-        }
-    }
-=======
->>>>>>> 67d3779b
 }