use syntax::ptr::P;
use syntax::ast::*;
use rustc::lint::{Context, LintPass, LintArray, Lint};
use rustc::middle::ty::{expr_ty, sty, ty_ptr, ty_rptr, mt};
use syntax::codemap::{BytePos, ExpnInfo, MacroFormat, Span};

declare_lint!(pub MUT_MUT, Warn,
              "Warn on usage of double-mut refs, e.g. '&mut &mut ...'");

#[derive(Copy,Clone)]
pub struct MutMut;

impl LintPass for MutMut {
	fn get_lints(&self) -> LintArray {
        lint_array!(MUT_MUT)
	}
	
	fn check_expr(&mut self, cx: &Context, expr: &Expr) {
		cx.sess().codemap().with_expn_info(expr.span.expn_id, 
			|info| check_expr_expd(cx, expr, info))
	}
	
	fn check_ty(&mut self, cx: &Context, ty: &Ty) {
		unwrap_mut(ty).and_then(unwrap_mut).map_or((), |_| cx.span_lint(MUT_MUT, 
			ty.span, "Generally you want to avoid &mut &mut _ if possible."))
	}
}

fn check_expr_expd(cx: &Context, expr: &Expr, info: Option<&ExpnInfo>) {
<<<<<<< HEAD
	if in_macro(info) { return; }
=======
	if in_macro(cx, info) { return; }
>>>>>>> 4c764651

	fn unwrap_addr(expr : &Expr) -> Option<&Expr> {
		match expr.node {
			ExprAddrOf(MutMutable, ref e) => Option::Some(e),
			_ => Option::None
		}
	}
	
	unwrap_addr(expr).map_or((), |e| {
		unwrap_addr(e).map(|_| {
			cx.span_lint(MUT_MUT, expr.span, 
				"Generally you want to avoid &mut &mut _ if possible.")
		}).unwrap_or_else(|| {
			if let ty_rptr(_, mt{ty: _, mutbl: MutMutable}) = 
					expr_ty(cx.tcx, e).sty {
				cx.span_lint(MUT_MUT, expr.span,
					"This expression mutably borrows a mutable reference. \
					Consider reborrowing")
			}
		})
	})
}

<<<<<<< HEAD
fn in_macro(info: Option<&ExpnInfo>) -> bool {
	info.is_some()
=======
fn in_macro(cx: &Context, opt_info: Option<&ExpnInfo>) -> bool {
	opt_info.map_or(false, |info| {
		info.callee.span.map_or(true, |span| {
			cx.sess().codemap().span_to_snippet(span).ok().map_or(true, |code| 
				!code.starts_with("macro_rules")
			)
		})
	})
>>>>>>> 4c764651
}

fn unwrap_mut(ty : &Ty) -> Option<&Ty> {
	match ty.node {
		TyPtr(MutTy{ ty: ref pty, mutbl: MutMutable }) => Option::Some(pty),
		TyRptr(_, MutTy{ ty: ref pty, mutbl: MutMutable }) => Option::Some(pty),
		_ => Option::None
	}
}<|MERGE_RESOLUTION|>--- conflicted
+++ resolved
@@ -27,11 +27,7 @@
 }
 
 fn check_expr_expd(cx: &Context, expr: &Expr, info: Option<&ExpnInfo>) {
-<<<<<<< HEAD
-	if in_macro(info) { return; }
-=======
 	if in_macro(cx, info) { return; }
->>>>>>> 4c764651
 
 	fn unwrap_addr(expr : &Expr) -> Option<&Expr> {
 		match expr.node {
@@ -55,10 +51,6 @@
 	})
 }
 
-<<<<<<< HEAD
-fn in_macro(info: Option<&ExpnInfo>) -> bool {
-	info.is_some()
-=======
 fn in_macro(cx: &Context, opt_info: Option<&ExpnInfo>) -> bool {
 	opt_info.map_or(false, |info| {
 		info.callee.span.map_or(true, |span| {
@@ -67,7 +59,6 @@
 			)
 		})
 	})
->>>>>>> 4c764651
 }
 
 fn unwrap_mut(ty : &Ty) -> Option<&Ty> {
