--- conflicted
+++ resolved
@@ -654,59 +654,35 @@
         assert_inhabited | assert_zero_valid | assert_uninit_valid, () {
             let layout = fx.layout_of(substs.type_at(0));
             if layout.abi.is_uninhabited() {
-<<<<<<< HEAD
-                with_no_trimmed_paths(|| crate::base::codegen_panic(
-                    fx,
-                    &format!("attempted to instantiate uninhabited type `{}`", layout.ty),
-                    span,
-                ));
-=======
                 with_no_trimmed_paths!({
                     crate::base::codegen_panic(
                         fx,
-                        &format!("attempted to instantiate uninhabited type `{}`", T),
+                        &format!("attempted to instantiate uninhabited type `{}`", layout.ty),
                         span,
                     )
                 });
->>>>>>> d34bcdd4
                 return;
             }
 
             if intrinsic == sym::assert_zero_valid && !layout.might_permit_raw_init(fx, /*zero:*/ true) {
-<<<<<<< HEAD
-                with_no_trimmed_paths(|| crate::base::codegen_panic(
-                    fx,
-                    &format!("attempted to zero-initialize type `{}`, which is invalid", layout.ty),
-                    span,
-                ));
-=======
                 with_no_trimmed_paths!({
                     crate::base::codegen_panic(
                         fx,
-                        &format!("attempted to zero-initialize type `{}`, which is invalid", T),
+                        &format!("attempted to zero-initialize type `{}`, which is invalid", layout.ty),
                         span,
                     );
                 });
->>>>>>> d34bcdd4
                 return;
             }
 
             if intrinsic == sym::assert_uninit_valid && !layout.might_permit_raw_init(fx, /*zero:*/ false) {
-<<<<<<< HEAD
-                with_no_trimmed_paths(|| crate::base::codegen_panic(
-                    fx,
-                    &format!("attempted to leave type `{}` uninitialized, which is invalid", layout.ty),
-                    span,
-                ));
-=======
                 with_no_trimmed_paths!({
                     crate::base::codegen_panic(
                         fx,
-                        &format!("attempted to leave type `{}` uninitialized, which is invalid", T),
+                        &format!("attempted to leave type `{}` uninitialized, which is invalid", layout.ty),
                         span,
                     )
                 });
->>>>>>> d34bcdd4
                 return;
             }
         };
