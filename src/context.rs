use std::cell::{Cell, RefCell};

use gccjit::{Block, CType, Context, Function, FunctionPtrType, FunctionType, LValue, RValue, Struct, Type};
use rustc_codegen_ssa::base::wants_msvc_seh;
use rustc_codegen_ssa::traits::{
    BackendTypes,
    MiscMethods,
};
use rustc_data_structures::base_n;
use rustc_data_structures::fx::{FxHashMap, FxHashSet};
use rustc_middle::span_bug;
use rustc_middle::mir::mono::CodegenUnit;
use rustc_middle::ty::{self, Instance, ParamEnv, PolyExistentialTraitRef, Ty, TyCtxt};
use rustc_middle::ty::layout::{FnAbiError, FnAbiOfHelpers, FnAbiRequest, HasParamEnv, HasTyCtxt, LayoutError, TyAndLayout, LayoutOfHelpers};
use rustc_session::Session;
use rustc_span::{Span, Symbol};
use rustc_target::abi::{call::FnAbi, HasDataLayout, PointeeInfo, Size, TargetDataLayout, VariantIdx};
use rustc_target::spec::{HasTargetSpec, Target, TlsModel};

use crate::callee::get_fn;

#[derive(Clone)]
pub struct FuncSig<'gcc> {
    pub params: Vec<Type<'gcc>>,
    pub return_type: Type<'gcc>,
}

pub struct CodegenCx<'gcc, 'tcx> {
    pub check_overflow: bool,
    pub codegen_unit: &'tcx CodegenUnit<'tcx>,
    pub context: &'gcc Context<'gcc>,

    // TODO(bjorn3): Can this field be removed?
    pub current_func: RefCell<Option<Function<'gcc>>>,
    pub normal_function_addresses: RefCell<FxHashSet<RValue<'gcc>>>,

    pub functions: RefCell<FxHashMap<String, Function<'gcc>>>,
    pub intrinsics: RefCell<FxHashMap<String, Function<'gcc>>>,

    pub tls_model: gccjit::TlsModel,

    pub bool_type: Type<'gcc>,
    pub i8_type: Type<'gcc>,
    pub i16_type: Type<'gcc>,
    pub i32_type: Type<'gcc>,
    pub i64_type: Type<'gcc>,
    pub i128_type: Type<'gcc>,
    pub isize_type: Type<'gcc>,

    pub u8_type: Type<'gcc>,
    pub u16_type: Type<'gcc>,
    pub u32_type: Type<'gcc>,
    pub u64_type: Type<'gcc>,
    pub u128_type: Type<'gcc>,
    pub usize_type: Type<'gcc>,

    pub int_type: Type<'gcc>,
    pub uint_type: Type<'gcc>,
    pub long_type: Type<'gcc>,
    pub ulong_type: Type<'gcc>,
    pub ulonglong_type: Type<'gcc>,
    pub sizet_type: Type<'gcc>,

    pub supports_128bit_integers: bool,

    pub float_type: Type<'gcc>,
    pub double_type: Type<'gcc>,

    pub linkage: Cell<FunctionType>,
    pub scalar_types: RefCell<FxHashMap<Ty<'tcx>, Type<'gcc>>>,
    pub types: RefCell<FxHashMap<(Ty<'tcx>, Option<VariantIdx>), Type<'gcc>>>,
    pub tcx: TyCtxt<'tcx>,

    pub struct_types: RefCell<FxHashMap<Vec<Type<'gcc>>, Type<'gcc>>>,

    pub types_with_fields_to_set: RefCell<FxHashMap<Type<'gcc>, (Struct<'gcc>, TyAndLayout<'tcx>)>>,

    /// Cache instances of monomorphic and polymorphic items
    pub instances: RefCell<FxHashMap<Instance<'tcx>, LValue<'gcc>>>,
    /// Cache function instances of monomorphic and polymorphic items
    pub function_instances: RefCell<FxHashMap<Instance<'tcx>, RValue<'gcc>>>,
    /// Cache generated vtables
    pub vtables: RefCell<FxHashMap<(Ty<'tcx>, Option<ty::PolyExistentialTraitRef<'tcx>>), RValue<'gcc>>>,

    // TODO(antoyo): improve the SSA API to not require those.
    // Mapping from function pointer type to indexes of on stack parameters.
    pub on_stack_params: RefCell<FxHashMap<FunctionPtrType<'gcc>, FxHashSet<usize>>>,
    // Mapping from function to indexes of on stack parameters.
    pub on_stack_function_params: RefCell<FxHashMap<Function<'gcc>, FxHashSet<usize>>>,

    /// Cache of emitted const globals (value -> global)
    pub const_globals: RefCell<FxHashMap<RValue<'gcc>, RValue<'gcc>>>,

    /// Map from the address of a global variable (rvalue) to the global variable itself (lvalue).
    /// TODO(antoyo): remove when the rustc API is fixed.
    pub global_lvalues: RefCell<FxHashMap<RValue<'gcc>, LValue<'gcc>>>,

    /// Cache of constant strings,
    pub const_str_cache: RefCell<FxHashMap<Symbol, LValue<'gcc>>>,

    /// Cache of globals.
    pub globals: RefCell<FxHashMap<String, RValue<'gcc>>>,

    /// A counter that is used for generating local symbol names
    local_gen_sym_counter: Cell<usize>,

    eh_personality: Cell<Option<RValue<'gcc>>>,

    pub pointee_infos: RefCell<FxHashMap<(Ty<'tcx>, Size), Option<PointeeInfo>>>,

    /// NOTE: a hack is used because the rustc API is not suitable to libgccjit and as such,
    /// `const_undef()` returns struct as pointer so that they can later be assigned a value.
    /// As such, this set remembers which of these pointers were returned by this function so that
    /// they can be dereferenced later.
    /// FIXME(antoyo): fix the rustc API to avoid having this hack.
    pub structs_as_pointer: RefCell<FxHashSet<RValue<'gcc>>>,
}

impl<'gcc, 'tcx> CodegenCx<'gcc, 'tcx> {
    pub fn new(context: &'gcc Context<'gcc>, codegen_unit: &'tcx CodegenUnit<'tcx>, tcx: TyCtxt<'tcx>, supports_128bit_integers: bool) -> Self {
        let check_overflow = tcx.sess.overflow_checks();

        let i8_type = context.new_c_type(CType::Int8t);
        let i16_type = context.new_c_type(CType::Int16t);
        let i32_type = context.new_c_type(CType::Int32t);
        let i64_type = context.new_c_type(CType::Int64t);
        let u8_type = context.new_c_type(CType::UInt8t);
        let u16_type = context.new_c_type(CType::UInt16t);
        let u32_type = context.new_c_type(CType::UInt32t);
        let u64_type = context.new_c_type(CType::UInt64t);

        let (i128_type, u128_type) =
            if supports_128bit_integers {
                let i128_type = context.new_c_type(CType::Int128t).get_aligned(8); // TODO(antoyo): should the alignment be hard-coded?;
                let u128_type = context.new_c_type(CType::UInt128t).get_aligned(8); // TODO(antoyo): should the alignment be hard-coded?;
                (i128_type, u128_type)
            }
            else {
                let i128_type = context.new_array_type(None, i64_type, 2);
                let u128_type = context.new_array_type(None, u64_type, 2);
                (i128_type, u128_type)
            };

        let tls_model = to_gcc_tls_mode(tcx.sess.tls_model());

        let float_type = context.new_type::<f32>();
        let double_type = context.new_type::<f64>();

        let int_type = context.new_c_type(CType::Int);
        let uint_type = context.new_c_type(CType::UInt);
        let long_type = context.new_c_type(CType::Long);
        let ulong_type = context.new_c_type(CType::ULong);
        let ulonglong_type = context.new_c_type(CType::ULongLong);
        let sizet_type = context.new_c_type(CType::SizeT);

        let isize_type = context.new_c_type(CType::LongLong);
        let usize_type = context.new_c_type(CType::ULongLong);
        let bool_type = context.new_type::<bool>();

        // TODO(antoyo): only have those assertions on x86_64.
        assert_eq!(isize_type.get_size(), i64_type.get_size());
        assert_eq!(usize_type.get_size(), u64_type.get_size());

        let mut functions = FxHashMap::default();
        let builtins = [
            "__builtin_unreachable", "abort", "__builtin_expect", "__builtin_add_overflow", "__builtin_mul_overflow",
            "__builtin_saddll_overflow", /*"__builtin_sadd_overflow",*/ "__builtin_smulll_overflow", /*"__builtin_smul_overflow",*/
            "__builtin_ssubll_overflow", /*"__builtin_ssub_overflow",*/ "__builtin_sub_overflow", "__builtin_uaddll_overflow",
            "__builtin_uadd_overflow", "__builtin_umulll_overflow", "__builtin_umul_overflow", "__builtin_usubll_overflow",
            "__builtin_usub_overflow", "sqrtf", "sqrt", "__builtin_powif", "__builtin_powi", "sinf", "sin", "cosf", "cos",
            "powf", "pow", "expf", "exp", "exp2f", "exp2", "logf", "log", "log10f", "log10", "log2f", "log2", "fmaf",
            "fma", "fabsf", "fabs", "fminf", "fmin", "fmaxf", "fmax", "copysignf", "copysign", "floorf", "floor", "ceilf",
            "ceil", "truncf", "trunc", "rintf", "rint", "nearbyintf", "nearbyint", "roundf", "round",
            "__builtin_expect_with_probability",
        ];

        for builtin in builtins.iter() {
            functions.insert(builtin.to_string(), context.get_builtin_function(builtin));
        }

        Self {
            check_overflow,
            codegen_unit,
            context,
            current_func: RefCell::new(None),
            normal_function_addresses: Default::default(),
            functions: RefCell::new(functions),
            intrinsics: RefCell::new(FxHashMap::default()),

            tls_model,

            bool_type,
            i8_type,
            i16_type,
            i32_type,
            i64_type,
            i128_type,
            isize_type,
            usize_type,
            u8_type,
            u16_type,
            u32_type,
            u64_type,
            u128_type,
            int_type,
            uint_type,
            long_type,
            ulong_type,
            ulonglong_type,
            sizet_type,

            supports_128bit_integers,

            float_type,
            double_type,

            linkage: Cell::new(FunctionType::Internal),
            instances: Default::default(),
            function_instances: Default::default(),
            on_stack_params: Default::default(),
            on_stack_function_params: Default::default(),
            vtables: Default::default(),
            const_globals: Default::default(),
            global_lvalues: Default::default(),
            const_str_cache: Default::default(),
            globals: Default::default(),
            scalar_types: Default::default(),
            types: Default::default(),
            tcx,
            struct_types: Default::default(),
            types_with_fields_to_set: Default::default(),
            local_gen_sym_counter: Cell::new(0),
            eh_personality: Cell::new(None),
            pointee_infos: Default::default(),
            structs_as_pointer: Default::default(),
        }
    }

    pub fn rvalue_as_function(&self, value: RValue<'gcc>) -> Function<'gcc> {
        let function: Function<'gcc> = unsafe { std::mem::transmute(value) };
        debug_assert!(self.functions.borrow().values().find(|value| **value == function).is_some(),
            "{:?} ({:?}) is not a function", value, value.get_type());
        function
    }

    pub fn is_native_int_type(&self, typ: Type<'gcc>) -> bool {
        let types = [
            self.u8_type,
            self.u16_type,
            self.u32_type,
            self.u64_type,
            self.i8_type,
            self.i16_type,
            self.i32_type,
            self.i64_type,
        ];

        for native_type in types {
            if native_type.is_compatible_with(typ) {
                return true;
            }
        }

        self.supports_128bit_integers &&
            (self.u128_type.is_compatible_with(typ) || self.i128_type.is_compatible_with(typ))
    }

    pub fn is_non_native_int_type(&self, typ: Type<'gcc>) -> bool {
        !self.supports_128bit_integers &&
            (self.u128_type.is_compatible_with(typ) || self.i128_type.is_compatible_with(typ))
    }

    pub fn is_native_int_type_or_bool(&self, typ: Type<'gcc>) -> bool {
<<<<<<< HEAD
        self.is_native_int_type(typ) || typ == self.bool_type
    }

    pub fn is_int_type_or_bool(&self, typ: Type<'gcc>) -> bool {
        self.is_native_int_type(typ) || self.is_non_native_int_type(typ) || typ == self.bool_type
=======
        self.is_native_int_type(typ) || typ.is_compatible_with(self.bool_type)
    }

    pub fn is_int_type_or_bool(&self, typ: Type<'gcc>) -> bool {
        self.is_native_int_type(typ) || self.is_non_native_int_type(typ) || typ.is_compatible_with(self.bool_type)
>>>>>>> 7e0a42b4
    }

    pub fn sess(&self) -> &Session {
        &self.tcx.sess
    }

    pub fn bitcast_if_needed(&self, value: RValue<'gcc>, expected_type: Type<'gcc>) -> RValue<'gcc> {
        if value.get_type() != expected_type {
            self.context.new_bitcast(None, value, expected_type)
        }
        else {
            value
        }
    }
}

impl<'gcc, 'tcx> BackendTypes for CodegenCx<'gcc, 'tcx> {
    type Value = RValue<'gcc>;
    type Function = RValue<'gcc>;

    type BasicBlock = Block<'gcc>;
    type Type = Type<'gcc>;
    type Funclet = (); // TODO(antoyo)

    type DIScope = (); // TODO(antoyo)
    type DILocation = (); // TODO(antoyo)
    type DIVariable = (); // TODO(antoyo)
}

impl<'gcc, 'tcx> MiscMethods<'tcx> for CodegenCx<'gcc, 'tcx> {
    fn vtables(&self) -> &RefCell<FxHashMap<(Ty<'tcx>, Option<PolyExistentialTraitRef<'tcx>>), RValue<'gcc>>> {
        &self.vtables
    }

    fn get_fn(&self, instance: Instance<'tcx>) -> RValue<'gcc> {
        let func = get_fn(self, instance);
        *self.current_func.borrow_mut() = Some(self.rvalue_as_function(func));
        func
    }

    fn get_fn_addr(&self, instance: Instance<'tcx>) -> RValue<'gcc> {
        let func_name = self.tcx.symbol_name(instance).name;

        let func =
            if self.intrinsics.borrow().contains_key(func_name) {
                self.intrinsics.borrow()[func_name].clone()
            }
            else {
                let func = get_fn(self, instance);
                self.rvalue_as_function(func)
            };
        let ptr = func.get_address(None);

        // TODO(antoyo): don't do this twice: i.e. in declare_fn and here.
        // FIXME(antoyo): the rustc API seems to call get_fn_addr() when not needed (e.g. for FFI).

        self.normal_function_addresses.borrow_mut().insert(ptr);

        ptr
    }

    fn eh_personality(&self) -> RValue<'gcc> {
        // The exception handling personality function.
        //
        // If our compilation unit has the `eh_personality` lang item somewhere
        // within it, then we just need to codegen that. Otherwise, we're
        // building an rlib which will depend on some upstream implementation of
        // this function, so we just codegen a generic reference to it. We don't
        // specify any of the types for the function, we just make it a symbol
        // that LLVM can later use.
        //
        // Note that MSVC is a little special here in that we don't use the
        // `eh_personality` lang item at all. Currently LLVM has support for
        // both Dwarf and SEH unwind mechanisms for MSVC targets and uses the
        // *name of the personality function* to decide what kind of unwind side
        // tables/landing pads to emit. It looks like Dwarf is used by default,
        // injecting a dependency on the `_Unwind_Resume` symbol for resuming
        // an "exception", but for MSVC we want to force SEH. This means that we
        // can't actually have the personality function be our standard
        // `rust_eh_personality` function, but rather we wired it up to the
        // CRT's custom personality function, which forces LLVM to consider
        // landing pads as "landing pads for SEH".
        if let Some(llpersonality) = self.eh_personality.get() {
            return llpersonality;
        }
        let tcx = self.tcx;
        let llfn = match tcx.lang_items().eh_personality() {
            Some(def_id) if !wants_msvc_seh(self.sess()) => self.get_fn_addr(
                ty::Instance::resolve(
                    tcx,
                    ty::ParamEnv::reveal_all(),
                    def_id,
                    tcx.intern_substs(&[]),
                )
                .unwrap().unwrap(),
            ),
            _ => {
                let _name = if wants_msvc_seh(self.sess()) {
                    "__CxxFrameHandler3"
                } else {
                    "rust_eh_personality"
                };
                //let func = self.declare_func(name, self.type_i32(), &[], true);
                // FIXME(antoyo): this hack should not be needed. That will probably be removed when
                // unwinding support is added.
                self.context.new_rvalue_from_int(self.int_type, 0)
            }
        };
        // TODO(antoyo): apply target cpu attributes.
        self.eh_personality.set(Some(llfn));
        llfn
    }

    fn sess(&self) -> &Session {
        &self.tcx.sess
    }

    fn check_overflow(&self) -> bool {
        self.check_overflow
    }

    fn codegen_unit(&self) -> &'tcx CodegenUnit<'tcx> {
        self.codegen_unit
    }

    fn used_statics(&self) -> &RefCell<Vec<RValue<'gcc>>> {
        unimplemented!();
    }

    fn set_frame_pointer_type(&self, _llfn: RValue<'gcc>) {
        // TODO(antoyo)
    }

    fn apply_target_cpu_attr(&self, _llfn: RValue<'gcc>) {
        // TODO(antoyo)
    }

    fn create_used_variable(&self) {
        unimplemented!();
    }

    fn declare_c_main(&self, fn_type: Self::Type) -> Option<Self::Function> {
        if self.get_declared_value("main").is_none() {
            Some(self.declare_cfn("main", fn_type))
        }
        else {
            // If the symbol already exists, it is an error: for example, the user wrote
            // #[no_mangle] extern "C" fn main(..) {..}
            // instead of #[start]
            None
        }
    }

    fn compiler_used_statics(&self) -> &RefCell<Vec<RValue<'gcc>>> {
        unimplemented!()
    }

    fn create_compiler_used_variable(&self) {
        unimplemented!()
    }
}

impl<'gcc, 'tcx> HasTyCtxt<'tcx> for CodegenCx<'gcc, 'tcx> {
    fn tcx(&self) -> TyCtxt<'tcx> {
        self.tcx
    }
}

impl<'gcc, 'tcx> HasDataLayout for CodegenCx<'gcc, 'tcx> {
    fn data_layout(&self) -> &TargetDataLayout {
        &self.tcx.data_layout
    }
}

impl<'gcc, 'tcx> HasTargetSpec for CodegenCx<'gcc, 'tcx> {
    fn target_spec(&self) -> &Target {
        &self.tcx.sess.target
    }
}

impl<'gcc, 'tcx> LayoutOfHelpers<'tcx> for CodegenCx<'gcc, 'tcx> {
    type LayoutOfResult = TyAndLayout<'tcx>;

    #[inline]
    fn handle_layout_err(&self, err: LayoutError<'tcx>, span: Span, ty: Ty<'tcx>) -> ! {
        if let LayoutError::SizeOverflow(_) = err {
            self.sess().span_fatal(span, &err.to_string())
        } else {
            span_bug!(span, "failed to get layout for `{}`: {}", ty, err)
        }
    }
}

impl<'gcc, 'tcx> FnAbiOfHelpers<'tcx> for CodegenCx<'gcc, 'tcx> {
    type FnAbiOfResult = &'tcx FnAbi<'tcx, Ty<'tcx>>;

    #[inline]
    fn handle_fn_abi_err(
        &self,
        err: FnAbiError<'tcx>,
        span: Span,
        fn_abi_request: FnAbiRequest<'tcx>,
    ) -> ! {
        if let FnAbiError::Layout(LayoutError::SizeOverflow(_)) = err {
            self.sess().span_fatal(span, &err.to_string())
        } else {
            match fn_abi_request {
                FnAbiRequest::OfFnPtr { sig, extra_args } => {
                    span_bug!(
                        span,
                        "`fn_abi_of_fn_ptr({}, {:?})` failed: {}",
                        sig,
                        extra_args,
                        err
                    );
                }
                FnAbiRequest::OfInstance { instance, extra_args } => {
                    span_bug!(
                        span,
                        "`fn_abi_of_instance({}, {:?})` failed: {}",
                        instance,
                        extra_args,
                        err
                    );
                }
            }
        }
    }
}

impl<'tcx, 'gcc> HasParamEnv<'tcx> for CodegenCx<'gcc, 'tcx> {
    fn param_env(&self) -> ParamEnv<'tcx> {
        ParamEnv::reveal_all()
    }
}

impl<'b, 'tcx> CodegenCx<'b, 'tcx> {
    /// Generates a new symbol name with the given prefix. This symbol name must
    /// only be used for definitions with `internal` or `private` linkage.
    pub fn generate_local_symbol_name(&self, prefix: &str) -> String {
        let idx = self.local_gen_sym_counter.get();
        self.local_gen_sym_counter.set(idx + 1);
        // Include a '.' character, so there can be no accidental conflicts with
        // user defined names
        let mut name = String::with_capacity(prefix.len() + 6);
        name.push_str(prefix);
        name.push_str(".");
        base_n::push_str(idx as u128, base_n::ALPHANUMERIC_ONLY, &mut name);
        name
    }
}

fn to_gcc_tls_mode(tls_model: TlsModel) -> gccjit::TlsModel {
    match tls_model {
        TlsModel::GeneralDynamic => gccjit::TlsModel::GlobalDynamic,
        TlsModel::LocalDynamic => gccjit::TlsModel::LocalDynamic,
        TlsModel::InitialExec => gccjit::TlsModel::InitialExec,
        TlsModel::LocalExec => gccjit::TlsModel::LocalExec,
    }
}<|MERGE_RESOLUTION|>--- conflicted
+++ resolved
@@ -271,19 +271,11 @@
     }
 
     pub fn is_native_int_type_or_bool(&self, typ: Type<'gcc>) -> bool {
-<<<<<<< HEAD
-        self.is_native_int_type(typ) || typ == self.bool_type
-    }
-
-    pub fn is_int_type_or_bool(&self, typ: Type<'gcc>) -> bool {
-        self.is_native_int_type(typ) || self.is_non_native_int_type(typ) || typ == self.bool_type
-=======
         self.is_native_int_type(typ) || typ.is_compatible_with(self.bool_type)
     }
 
     pub fn is_int_type_or_bool(&self, typ: Type<'gcc>) -> bool {
         self.is_native_int_type(typ) || self.is_non_native_int_type(typ) || typ.is_compatible_with(self.bool_type)
->>>>>>> 7e0a42b4
     }
 
     pub fn sess(&self) -> &Session {
